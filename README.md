# etsi_its_messages

<p align="center">
  <img src="https://img.shields.io/github/v/release/ika-rwth-aachen/etsi_its_messages"/>
  <img src="https://img.shields.io/github/license/ika-rwth-aachen/etsi_its_messages"/>
  <a href="https://github.com/ika-rwth-aachen/etsi_its_messages/actions/workflows/codegen.yml"><img src="https://github.com/ika-rwth-aachen/etsi_its_messages/actions/workflows/codegen.yml/badge.svg"/></a>
  <a href="https://github.com/ika-rwth-aachen/etsi_its_messages/actions/workflows/docker-ros.yml"><img src="https://github.com/ika-rwth-aachen/etsi_its_messages/actions/workflows/docker-ros.yml/badge.svg"/></a>
  <a href="https://github.com/ika-rwth-aachen/etsi_its_messages/actions/workflows/doc.yml"><img src="https://github.com/ika-rwth-aachen/etsi_its_messages/actions/workflows/doc.yml/badge.svg"/></a>
  <img src="https://img.shields.io/badge/ROS-noetic-blueviolet"/>
  <img src="https://img.shields.io/badge/ROS 2-humble|iron-blueviolet"/>
</p>

**ROS / ROS 2 Support for ETSI ITS Messages for V2X Communication**

<img src="assets/teaser.gif" align="right" height=220>

<p align="left">The <i>etsi_its_messages</i> package stack allows to use standardized ETSI ITS messages for V2X communication in ROS / ROS 2 systems. Apart from the definition of ROS message equivalents to the ETSI ITS standards, this package stack also includes a conversion node for serializing the messages to and from a UDP payload, as well as RViz plugins for visualization (ROS 2 only).</p>

All message definitions and conversion functions are automatically generated based on the [ASN.1 definitions](https://forge.etsi.org/rep/ITS/asn1) of the standardized ETSI ITS messages.

> [!IMPORTANT]  
> This repository is open-sourced and maintained by the [**Institute for Automotive Engineering (ika) at RWTH Aachen University**](https://www.ika.rwth-aachen.de/).  
> **V2X Communication** is one of many research topics within our [*Vehicle Intelligence & Automated Driving*](https://www.ika.rwth-aachen.de/en/competences/fields-of-research/vehicle-intelligence-automated-driving.html) domain.  
> If you would like to learn more about how we can support your advanced driver assistance and automated driving efforts, feel free to reach out to us!  
> &nbsp;&nbsp;&nbsp;&nbsp; *Timo Woopen - Manager Research Area Vehicle Intelligence & Automated Driving*  
> &nbsp;&nbsp;&nbsp;&nbsp; *+49 241 80 23549*  
> &nbsp;&nbsp;&nbsp;&nbsp; *timo.woopen@ika.rwth-aachen.de*  

- [etsi\_its\_messages](#etsi_its_messages)
  - [Concept](#concept)
  - [Supported ETSI ITS Messages](#supported-etsi-its-messages)
  - [Packages](#packages)
    - [`etsi_its_msgs`](#etsi_its_msgs)
      - [Automated Generation](#automated-generation)
      - [Access Functions Documentation](#access-functions-documentation)
    - [`etsi_its_coding`](#etsi_its_coding)
      - [Automated Generation](#automated-generation-1)
    - [`etsi_its_conversion`](#etsi_its_conversion)
      - [Usage](#usage)
        - [Subscribed Topics](#subscribed-topics)
        - [Published Topics](#published-topics)
        - [Parameters](#parameters)
      - [Automated Generation](#automated-generation-2)
  - [Installation](#installation)
    - [docker-ros](#docker-ros)
  - [Acknowledgements](#acknowledgements)
  - [Notice](#notice)


## Concept

![Framework](assets/framework.png)

The core concept of the *etsi_its_messages* is to automatically generate the ROS support code based on the [ASN.1 definitions](https://forge.etsi.org/rep/ITS/asn1) of the standardized ETSI ITS messages *(CodeGen)*. The ROS support then allows ROS applications to not only natively use corresponding ETSI ITS message types, but to also exchange encoded ETSI ITS message payloads with the world outside of ROS *(Runtime)*.

A given ASN.1 definition is used to generate corresponding C-structures, ROS message definitions, as well as conversion functions between those two formats.

During runtime, the `etsi_its_conversion` ROS node converts incoming UDP payloads into corresponding ROS messages and vice versa. The ROS equivalents of the ETSI ITS messages can be used in any downstream ROS applications or visualized using the provided RViz plugins.


## Supported ETSI ITS Messages

| Status | Acronym | Name | Version | Definition | Repository |
| --- | --- | --- | --- | --- | --- |
| :white_check_mark: | CAM | Cooperative Awareness Message | 1.4.1 | [Link](https://www.etsi.org/deliver/etsi_en/302600_302699/30263702/01.04.01_60/en_30263702v010401p.pdf) | [Link](https://forge.etsi.org/rep/ITS/asn1/cam_en302637_2) |
| :white_check_mark: | DENM | Decentralized Environmental Notification Message | 1.3.1 | [Link](https://www.etsi.org/deliver/etsi_en/302600_302699/30263703/01.03.01_60/en_30263703v010301p.pdf) | [Link](https://forge.etsi.org/rep/ITS/asn1/denm_en302637_3) |
| :soon: | MAPEM | Map Extended Message | - | - | - |
| :soon: | SPATEM | Signal Phase and Timing Extended Message | - | - | - |
| :soon: | CPM | Collective Perception Message | - | - | - |


## Packages

```bash
etsi_its_messages
├── etsi_its_coding
│   ├── etsi_its_coding         # metapackage including all coding packages
│   ├── etsi_its_cam_coding
│   └── etsi_its_denm_coding
├── etsi_its_conversion
│   ├── etsi_its_conversion     # conversion node depending on all conversion packages
│   ├── etsi_its_cam_conversion
│   ├── etsi_its_denm_conversion
│   └── etsi_its_primitives_conversion
├── etsi_its_messages           # metapackage including all others
├── etsi_its_msgs
│   ├── etsi_its_msgs           # metapackage including all msg packages
│   ├── etsi_its_cam_msgs
│   └── etsi_its_denm_msgs
├── etsi_its_msgs_utils
└── etsi_its_rviz_plugins
```

### `etsi_its_msgs`

The `etsi_its_msgs` metapackage includes one dedicated package for each ETSI ITS message type, e.g., `etsi_its_cam_msgs`. These packages define the ROS message equivalents to the ETSI ITS message types, e.g., [`etsi_its_cam_msgs/msg/CAM`](etsi_its_msgs/etsi_its_cam_msgs/msg/CAM-PDU-Descriptions/CAM.msg).

In addition, the `etsi_its_msgs_utils` package contains header-only libraries providing helpful access functions for modifying the deeply nested ROS messages.

#### Automated Generation

The ROS message files are auto-generated based on the [ASN.1 definitions](https://forge.etsi.org/rep/ITS/asn1) of the ETSI ITS message standards.

```bash
# etsi_its_messages$
./utils/codegen/scripts/asn1ToRosMsg.py \
  asn1/raw/cam_en302637_2/CAM-PDU-Descriptions.asn \
  asn1/raw/cam_en302637_2/cdd/ITS-Container.asn \
  -o etsi_its_msgs/etsi_its_cam_msgs/msg
```

#### Access Functions Documentation

The access functions implemented in the `etsi_its_msgs_utils` package are documented [here](https://ika-rwth-aachen.github.io/etsi_its_messages).

The documentation can be generated by running [Doxygen](https://doxygen.nl/).

```bash
# etsi_its_messages/doc$
doxygen
```

### `etsi_its_coding`

The `etsi_its_coding` metapackage includes one dedicated package for each ETSI ITS message type, e.g., `etsi_its_cam_coding`. These packages provide C++ libraries containing a `struct` implementation of the ETSI ITS message types including functions for encoding and decoding the structures to binary buffers.

#### Automated Generation

The C/C++ implementation of the message types is auto-generated based on the [ASN.1 definitions](https://forge.etsi.org/rep/ITS/asn1) of the ETSI ITS message standards, using the [ASN.1 Compiler asn1c](https://github.com/vlm/asn1c).

```bash
# etsi_its_messages$
./utils/codegen/scripts/asn1ToC.py
  asn1/raw/cam_en302637_2/CAM-PDU-Descriptions.asn \
  asn1/raw/cam_en302637_2/cdd/ITS-Container.asn \
  -o etsi_its_coding/etsi_its_cam_coding
```

### `etsi_its_conversion`

The `etsi_its_conversion` package provides a C++ ROS nodelet or ROS 2 component node for converting `etsi_its_msgs` ROS messages to and from [UPER-encoded](https://www.oss.com/asn1/resources/asn1-made-simple/asn1-quick-reference/packed-encoding-rules.html) [`udp_msgs/msg/UdpPacket`](https://github.com/flynneva/udp_msgs/blob/main/msg/UdpPacket.msg) payloads. This way, ETSI ITS messages cannot only be used within the ROS ecosystem, but may also be received from or sent to outside applications.

The package depends on one dedicated package for each ETSI ITS message type, e.g., `etsi_its_cam_conversion`. These packages hold header-only libraries with recursive conversion functions for each nested message type.

#### Usage

The conversion node bridges all ETSI ITS message types at the same time in both directions.

```bash
# ROS 2
ros2 launch etsi_its_conversion converter.launch.py
# or
<<<<<<< HEAD
ros2 run etsi_its_conversion etsi_its_conversion_node --ros-args -p has_btp_header:=true -p etsi_types:=[cam,denm,spatem,mapem]
=======
ros2 run etsi_its_conversion etsi_its_conversion_node --ros-args -p etsi_types:=[cam,denm] -p has_btp_destination_port:=true -p btp_destination_port_offset:=8 -p etsi_message_payload_offset:=78
>>>>>>> 243b1544

# ROS
roslaunch etsi_its_conversion converter.ros1.launch
# or
<<<<<<< HEAD
rosrun nodelet nodelet standalone etsi_its_conversion/Converter _etsi_types:=[cam,denm,spatem,mapem]
=======
rosrun nodelet nodelet standalone etsi_its_conversion/Converter _etsi_types:=[cam,denm] _has_btp_destination_port:=true _btp_destination_port_offset:=8 _etsi_message_payload_offset:=78
>>>>>>> 243b1544
```

##### Subscribed Topics

| Topic | Type | Description |
| --- | --- | --- |
| `~/udp/in` | `udp_msgs/msg/UdpPacket` | UDP payload for conversion to ROS |
| `~/cam/in` | `etsi_its_cam_msgs/msg/CAM` | CAM for conversion to UDP |
| `~/denm/in` | `etsi_its_denm_msgs/msg/DENM` | DENM for conversion to UDP |

##### Published Topics

| Topic | Type | Description |
| --- | --- | --- |
| `~/udp/out` | `udp_msgs/msg/UdpPacket` | UDP payload converted from ROS message |
| `~/cam/out` | `etsi_its_cam_msgs/msg/CAM` | CAM converted from UDP payload |
| `~/denm/out` | `etsi_its_denm_msgs/msg/DENM` | DENM converted from UDP payload |

##### Parameters

| Parameter | Type | Description | Options |
| --- | --- | --- | --- |
<<<<<<< HEAD
| `has_btp_header` | `bool` | whether incoming/outgoing UDP messages include a [4-byte BTP header](https://www.etsi.org/deliver/etsi_en/302600_302699/3026360501/02.01.00_20/en_3026360501v020100a.pdf) |
| `etsi_types` | `string[]` | list of ETSI types to convert | `cam`, `denm`, `spatem`, `mapem` |
=======
| `has_btp_destination_port` | `bool` | whether incoming/outgoing UDP messages include a [2-byte BTP destination port](https://www.etsi.org/deliver/etsi_en/302600_302699/3026360501/02.01.00_20/en_3026360501v020100a.pdf) |
| `btp_destination_port_offset` | `int` | number of bytes before an optional 2-byte BTP destination port, see `has_btp_destination_port` |
| `etsi_message_payload_offset` | `int` | number of bytes before actual ETSI message payload |
| `etsi_types` | `string[]` | list of ETSI types to convert | `cam`, `denm` |
>>>>>>> 243b1544


#### Automated Generation

The C++ conversion functions are auto-generated based on the [ASN.1 definitions](https://forge.etsi.org/rep/ITS/asn1) of the ETSI ITS message standards.

```bash
# etsi_its_messages$
./utils/codegen/scripts/asn1ToConversionHeader.py
  asn1/raw/cam_en302637_2/CAM-PDU-Descriptions.asn \
  asn1/raw/cam_en302637_2/cdd/ITS-Container.asn \
  -t cam \
  -o etsi_its_conversion/etsi_its_cam_conversion/include/etsi_its_cam_conversion
```


## Installation

All *etsi_its_messages* packages are released as official ROS / ROS 2 packages and can easily be installed via a package manager.

> [!WARNING]
> The initial release may not have been synced to the package managers yet. In the meantime, please refer to installation from source as shown below.

```bash
sudo apt update
sudo apt install ros-$ROS_DISTRO-etsi-its-messages
```

If you would like to install *etsi_its_messages* from source, simply clone this repository into your ROS workspace. All dependencies that are listed in the packages' `package.xml` can be installed using [*rosdep*](http://wiki.ros.org/rosdep).

```bash
# etsi_its_messages$
rosdep install -r --ignore-src --from-paths .

# ROS 2
# workspace$
colcon build --packages-up-to etsi_its_messages --cmake-args -DCMAKE_BUILD_TYPE=Release

# ROS
# workspace$
catkin build -DCMAKE_BUILD_TYPE=Release etsi_its_messages
```

### docker-ros

The *etsi_its_messages* package stack is also available as a Docker image, containerized through [*docker-ros*](https://github.com/ika-rwth-aachen/docker-ros). Note that launching these containers starts the `etsi_its_conversion` node by default.

```bash
# ROS 2
docker run --rm ghcr.io/ika-rwth-aachen/etsi_its_messages:ros2

# ROS
docker run --rm ghcr.io/ika-rwth-aachen/etsi_its_messages:ros
```


## Acknowledgements

This work is accomplished within the projects AIthena, 6GEM and AUTOtech.*agil*. We acknowledge the financial support for the projects by
- the *European Union’s Horizon Europe Research and Innovation Programme* :eu: under Grant Agreement No 101076754 for AIthena,
- and the *Federal Ministry of Education and Research of Germany (BMBF)* :de: for 6GEM (FKZ 16KISK036K) and AUTOtech.*agil* (FKZ 01IS22088A).

## Notice

This repository is not endorsed by or otherwise affiliated with [ETSI](https://www.etsi.org).

This repository uses the following software. For full license details, please refer to the specific license files of the respective software.

- [asn1c](https://github.com/vlm/asn1c)
    ```
    BSD 2-Clause License
    Copyright (c) 2003-2017  Lev Walkin <vlm@lionet.info> and contributors.
    All rights reserved.
    ```
- [asn1tools](https://github.com/eerimoq/asn1tools)
    ```
    MIT License
    Copyright (c) 2017-2019 Erik Moqvist
    ```
- [ETSI ITS ASN1](https://forge.etsi.org/rep/ITS/asn1)
    ```
    BSD 3-Clause License
    Copyright (c) ETSI
    ```
- [GeographicLib](https://github.com/geographiclib/geographiclib)
    ```
    MIT License
    Copyright (c) 2008-2023, Charles Karney
    ```
- [ROS](https://www.ros.org/)
    ```
    BSD 3-Clause License
    All rights reserved.
    ```
- [ROS 2](https://www.ros2.org/)
    ```
    Apache 2.0 License
    All rights reserved.
    ```<|MERGE_RESOLUTION|>--- conflicted
+++ resolved
@@ -18,13 +18,13 @@
 
 All message definitions and conversion functions are automatically generated based on the [ASN.1 definitions](https://forge.etsi.org/rep/ITS/asn1) of the standardized ETSI ITS messages.
 
-> [!IMPORTANT]  
-> This repository is open-sourced and maintained by the [**Institute for Automotive Engineering (ika) at RWTH Aachen University**](https://www.ika.rwth-aachen.de/).  
-> **V2X Communication** is one of many research topics within our [*Vehicle Intelligence & Automated Driving*](https://www.ika.rwth-aachen.de/en/competences/fields-of-research/vehicle-intelligence-automated-driving.html) domain.  
-> If you would like to learn more about how we can support your advanced driver assistance and automated driving efforts, feel free to reach out to us!  
-> &nbsp;&nbsp;&nbsp;&nbsp; *Timo Woopen - Manager Research Area Vehicle Intelligence & Automated Driving*  
-> &nbsp;&nbsp;&nbsp;&nbsp; *+49 241 80 23549*  
-> &nbsp;&nbsp;&nbsp;&nbsp; *timo.woopen@ika.rwth-aachen.de*  
+> [!IMPORTANT]
+> This repository is open-sourced and maintained by the [**Institute for Automotive Engineering (ika) at RWTH Aachen University**](https://www.ika.rwth-aachen.de/).
+> **V2X Communication** is one of many research topics within our [*Vehicle Intelligence & Automated Driving*](https://www.ika.rwth-aachen.de/en/competences/fields-of-research/vehicle-intelligence-automated-driving.html) domain.
+> If you would like to learn more about how we can support your advanced driver assistance and automated driving efforts, feel free to reach out to us!
+> &nbsp;&nbsp;&nbsp;&nbsp; *Timo Woopen - Manager Research Area Vehicle Intelligence & Automated Driving*
+> &nbsp;&nbsp;&nbsp;&nbsp; *+49 241 80 23549*
+> &nbsp;&nbsp;&nbsp;&nbsp; *timo.woopen@ika.rwth-aachen.de*
 
 - [etsi\_its\_messages](#etsi_its_messages)
   - [Concept](#concept)
@@ -150,20 +150,12 @@
 # ROS 2
 ros2 launch etsi_its_conversion converter.launch.py
 # or
-<<<<<<< HEAD
-ros2 run etsi_its_conversion etsi_its_conversion_node --ros-args -p has_btp_header:=true -p etsi_types:=[cam,denm,spatem,mapem]
-=======
-ros2 run etsi_its_conversion etsi_its_conversion_node --ros-args -p etsi_types:=[cam,denm] -p has_btp_destination_port:=true -p btp_destination_port_offset:=8 -p etsi_message_payload_offset:=78
->>>>>>> 243b1544
+ros2 run etsi_its_conversion etsi_its_conversion_node --ros-args -p etsi_types:=[cam,denm,spatem,mapem] -p has_btp_destination_port:=true -p btp_destination_port_offset:=8 -p etsi_message_payload_offset:=78
 
 # ROS
 roslaunch etsi_its_conversion converter.ros1.launch
 # or
-<<<<<<< HEAD
-rosrun nodelet nodelet standalone etsi_its_conversion/Converter _etsi_types:=[cam,denm,spatem,mapem]
-=======
-rosrun nodelet nodelet standalone etsi_its_conversion/Converter _etsi_types:=[cam,denm] _has_btp_destination_port:=true _btp_destination_port_offset:=8 _etsi_message_payload_offset:=78
->>>>>>> 243b1544
+rosrun nodelet nodelet standalone etsi_its_conversion/Converter _etsi_types:=[cam,denm,spatem,mapem] _has_btp_destination_port:=true _btp_destination_port_offset:=8 _etsi_message_payload_offset:=78
 ```
 
 ##### Subscribed Topics
@@ -186,15 +178,10 @@
 
 | Parameter | Type | Description | Options |
 | --- | --- | --- | --- |
-<<<<<<< HEAD
-| `has_btp_header` | `bool` | whether incoming/outgoing UDP messages include a [4-byte BTP header](https://www.etsi.org/deliver/etsi_en/302600_302699/3026360501/02.01.00_20/en_3026360501v020100a.pdf) |
-| `etsi_types` | `string[]` | list of ETSI types to convert | `cam`, `denm`, `spatem`, `mapem` |
-=======
 | `has_btp_destination_port` | `bool` | whether incoming/outgoing UDP messages include a [2-byte BTP destination port](https://www.etsi.org/deliver/etsi_en/302600_302699/3026360501/02.01.00_20/en_3026360501v020100a.pdf) |
 | `btp_destination_port_offset` | `int` | number of bytes before an optional 2-byte BTP destination port, see `has_btp_destination_port` |
 | `etsi_message_payload_offset` | `int` | number of bytes before actual ETSI message payload |
-| `etsi_types` | `string[]` | list of ETSI types to convert | `cam`, `denm` |
->>>>>>> 243b1544
+| `etsi_types` | `string[]` | list of ETSI types to convert | `cam`, `denm`, `spatem`, `mapem` |
 
 
 #### Automated Generation
