--- conflicted
+++ resolved
@@ -214,13 +214,8 @@
 | `has_btp_destination_port` | `bool` | whether incoming/outgoing UDP messages include a [2-byte BTP destination port](https://www.etsi.org/deliver/etsi_en/302600_302699/3026360501/02.01.00_20/en_3026360501v020100a.pdf) |
 | `btp_destination_port_offset` | `int` | number of bytes before an optional 2-byte BTP destination port, see `has_btp_destination_port` (always `0` in outgoing UDP payload) |
 | `etsi_message_payload_offset` | `int` | number of bytes before actual ETSI message payload (always `0` or `4` (if `has_btp_destination_port`) in outgoing UDP payload) |
-<<<<<<< HEAD
-| `ros2udp_etsi_types` | `string[]` | list of ETSI types to convert from `etsi_its_msgs` to `udp_msgs` (defaults to all norms and specifications of all possible ETSI types) | `cam`, `cam_ts`, `cpm_ts`, `denm`, `denm_ts`, `mapem_ts`, `mcm_uulm`, `spatem_ts`, `vam_ts` |
-| `udp2ros_etsi_types` | `string[]` | list of ETSI types to convert from `udp_msgs` to `etsi_its_msgs` (defaults only to the norm or specification of all possible ETSI types)  | `cam`, `cam_ts`, `cpm_ts`, `denm`, `denm_ts`, `mapem_ts`, `mcm_uulm`, `spatem_ts`, `vam_ts` |
-=======
-| `ros2udp_etsi_types` | `string[]` | list of ETSI types to convert from `etsi_its_msgs` to `udp_msgs` (defaults to all supported ETSI types, including EN and TS versions) | `cam`, `cam_ts`, `cpm_ts`, `denm`, `denm_ts`, `mapem_ts`, `spatem_ts`, `vam_ts` |
-| `udp2ros_etsi_types` | `string[]` | list of ETSI types to convert from `udp_msgs` to `etsi_its_msgs` (defaults to all supported ETSI types, either EN or TS version)  | `cam`, `cam_ts`, `cpm_ts`, `denm`, `denm_ts`, `mapem_ts`, `spatem_ts`, `vam_ts` |
->>>>>>> 98d86e0b
+| `ros2udp_etsi_types` | `string[]` | list of ETSI types to convert from `etsi_its_msgs` to `udp_msgs` (defaults to all supported ETSI types, including EN and TS versions) | `cam`, `cam_ts`, `cpm_ts`, `denm`, `denm_ts`, `mapem_ts`, `mcm_uulm`, `spatem_ts`, `vam_ts` |
+| `udp2ros_etsi_types` | `string[]` | list of ETSI types to convert from `udp_msgs` to `etsi_its_msgs` (defaults to all supported ETSI types, either EN or TS version)  | `cam`, `cam_ts`, `cpm_ts`, `denm`, `denm_ts`, `mapem_ts`, `mcm_uulm`, `spatem_ts`, `vam_ts` |
 | `subscriber_queue_size` | `int` | queue size for incoming ROS messages |
 | `publisher_queue_size` | `int` | queue size for outgoing ROS messages |
 | `check_constraints_before_encoding` | `bool` | whether an asn constraint check should be performed before encoding using asn1c's `asn_check_constraints` function (setting to `true` could lead to segmentation faults because of infinite recursion; [known asn1c issue](https://github.com/vlm/asn1c/issues/410)) |
