# docker build -t ghcr.io/ika-rwth-aachen/etsi_its_messages:asn1c -f asn1c.Dockerfile .

FROM ubuntu:22.04

# install essentials
RUN apt-get update && \
    apt-get install -y \
        build-essential \
        git \
        tar \
        wget \
    && rm -rf /var/lib/apt/lists/*

# install asn1c dependencies
RUN apt-get update && \
    apt-get install -y \
        automake \
<<<<<<< HEAD
=======
        bison \
>>>>>>> 243b1544
        flex \
        libtool \
        m4 \
        bison \
    && rm -rf /var/lib/apt/lists/*

# install asnc1c
WORKDIR /setup
RUN git clone https://github.com/fillabs/asn1c.git
WORKDIR /setup/asn1c
ARG ASN1C_COMMIT=3875fbfd7923e4b49b2562e696fe25c14f5ebcc5
RUN git checkout ${ASN1C_COMMIT} && \
    test -f configure || autoreconf -iv && \
    ./configure && \
    make && \
    make install

# cleanup
WORKDIR /
RUN rm -rf /setup

# command
RUN mkdir input
RUN mkdir output
WORKDIR /output
RUN echo "asn1c \$(find /input -name '*.asn') -fcompound-names -no-gen-example -gen-UPER" > /asn1c.sh
CMD ["/bin/bash", "/asn1c.sh"]<|MERGE_RESOLUTION|>--- conflicted
+++ resolved
@@ -15,10 +15,7 @@
 RUN apt-get update && \
     apt-get install -y \
         automake \
-<<<<<<< HEAD
-=======
         bison \
->>>>>>> 243b1544
         flex \
         libtool \
         m4 \
