# ------------------------------------------------------------------------------
# PublicTransportContainer ::= SEQUENCE {
# 	embarkationStatus EmbarkationStatus,
# 	ptActivation PtActivation OPTIONAL
# }
# ------------------------------------------------------------------------------

EmbarkationStatus embarkationStatus

<<<<<<< HEAD
# optional: True
=======
>>>>>>> d15d89e7
PtActivation ptActivation
bool ptActivation_isPresent<|MERGE_RESOLUTION|>--- conflicted
+++ resolved
@@ -7,9 +7,5 @@
 
 EmbarkationStatus embarkationStatus
 
-<<<<<<< HEAD
-# optional: True
-=======
->>>>>>> d15d89e7
 PtActivation ptActivation
 bool ptActivation_isPresent