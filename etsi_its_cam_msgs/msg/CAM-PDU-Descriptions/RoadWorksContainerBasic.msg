# ------------------------------------------------------------------------------
#  RoadWorksContainerBasic ::= SEQUENCE {
#   roadworksSubCauseCode RoadworksSubCauseCode OPTIONAL,
#   lightBarSirenInUse LightBarSirenInUse,
#   closedLanes ClosedLanes OPTIONAL
#  }
# ------------------------------------------------------------------------------

RoadworksSubCauseCode roadworksSubCauseCode
bool roadworksSubCauseCode_isPresent

LightBarSirenInUse lightBarSirenInUse

<<<<<<< HEAD
# optional: True
=======
>>>>>>> d15d89e7
ClosedLanes closedLanes
bool closedLanes_isPresent<|MERGE_RESOLUTION|>--- conflicted
+++ resolved
@@ -11,9 +11,5 @@
 
 LightBarSirenInUse lightBarSirenInUse
 
-<<<<<<< HEAD
-# optional: True
-=======
->>>>>>> d15d89e7
 ClosedLanes closedLanes
 bool closedLanes_isPresent