--- conflicted
+++ resolved
@@ -15,9 +15,5 @@
 TrafficRule trafficRule
 bool trafficRule_isPresent
 
-<<<<<<< HEAD
-# optional: True
-=======
->>>>>>> d15d89e7
 SpeedLimit speedLimit
 bool speedLimit_isPresent