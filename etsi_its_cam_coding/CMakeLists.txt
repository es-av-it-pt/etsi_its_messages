cmake_minimum_required(VERSION 3.12.0 FATAL_ERROR)
project(etsi_its_cam_coding)

## Compile as C++11, supported in ROS Kinetic and newer
# add_compile_options(-std=c++11)

AUX_SOURCE_DIRECTORY(src SRC_FILES)

## Find catkin macros and libraries
## if COMPONENTS list like find_package(catkin REQUIRED COMPONENTS xyz)
## is used, also find other catkin packages
find_package(catkin REQUIRED COMPONENTS
)


## System dependencies are found with CMake's conventions
# find_package(Boost REQUIRED COMPONENTS system)


## Uncomment this if the package has a setup.py. This macro ensures
## modules and global scripts declared therein get installed
## See http://ros.org/doc/api/catkin/html/user_guide/setup_dot_py.html
# catkin_python_setup()

################################################
## Declare ROS messages, services and actions ##
################################################

## To declare and build messages, services or actions from within this
## package, follow these steps:
## * Let MSG_DEP_SET be the set of packages whose message types you use in
##   your messages/services/actions (e.g. std_msgs, actionlib_msgs, ...).
## * In the file package.xml:
##   * add a build_depend tag for "message_generation"
##   * add a build_depend and a exec_depend tag for each package in MSG_DEP_SET
##   * If MSG_DEP_SET isn't empty the following dependency has been pulled in
##     but can be declared for certainty nonetheless:
##     * add a exec_depend tag for "message_runtime"
## * In this file (CMakeLists.txt):
##   * add "message_generation" and every package in MSG_DEP_SET to
##     find_package(catkin REQUIRED COMPONENTS ...)
##   * add "message_runtime" and every package in MSG_DEP_SET to
##     catkin_package(CATKIN_DEPENDS ...)
##   * uncomment the add_*_files sections below as needed
##     and list every .msg/.srv/.action file to be processed
##   * uncomment the generate_messages entry below
##   * add every package in MSG_DEP_SET to generate_messages(DEPENDENCIES ...)

## Generate messages in the 'msg' folder
#add_message_files(
#  FILES
#  TrainingSample.msg
#)

## Generate services in the 'srv' folder
# add_service_files(
#   FILES
#   Service1.srv
#   Service2.srv
# )

## Generate actions in the 'action' folder
# add_action_files(
#   FILES
#   Action1.action
#   Action2.action
# )

## Generate added messages and services with any dependencies listed here
#generate_messages(
#  DEPENDENCIES
#  std_msgs  # Or other packages containing msgs
#)

################################################
## Declare ROS dynamic reconfigure parameters ##
################################################

## To declare and build dynamic reconfigure parameters within this
## package, follow these steps:
## * In the file package.xml:
##   * add a build_depend and a exec_depend tag for "dynamic_reconfigure"
## * In this file (CMakeLists.txt):
##   * add "dynamic_reconfigure" to
##     find_package(catkin REQUIRED COMPONENTS ...)
##   * uncomment the "generate_dynamic_reconfigure_options" section below
##     and list every .cfg file to be processed

## Generate dynamic reconfigure parameters in the 'cfg' folder
## DYNAMIC RECONFIGURE START ##
# generate_dynamic_reconfigure_options(
# )
## DYNAMIC RECONFIGURE END ##

###################################
## catkin specific configuration ##
###################################
## The catkin_package macro generates cmake config files for your package
## Declare things to be passed to dependent projects
## INCLUDE_DIRS: uncomment this if your package contains header files
## LIBRARIES: libraries you create in this project that dependent projects also need
## CATKIN_DEPENDS: catkin_packages dependent projects also need
## DEPENDS: system dependencies of this project that dependent projects also need
catkin_package(
   INCLUDE_DIRS include
   LIBRARIES ${PROJECT_NAME}
#  CATKIN_DEPENDS dynamic_reconfigure message_runtime nodelet roscpp std_msgs
#  DEPENDS system_lib
)

###########
## Build ##
###########

## Specify additional locations of header files
## Your package locations should be listed before other locations
include_directories(
  include
  ${catkin_INCLUDE_DIRS}
)

## Declare a C++ library
add_library(${PROJECT_NAME} SHARED
   ${SRC_FILES}
)

## LIBRARIES START ##

## LIBRARIES END ##

## Add cmake target dependencies of the library
## as an example, code may need to be generated before libraries
## either from message generation or dynamic reconfigure
# add_dependencies(${PROJECT_NAME} ${${PROJECT_NAME}_EXPORTED_TARGETS} ${catkin_EXPORTED_TARGETS})

## Declare a C++ executable
## With catkin_make all packages are built within a single CMake context
## The recommended prefix ensures that target names across packages don't collide
# add_executable(${PROJECT_NAME}_node src/hx_testmanager_node.cpp)

## EXECUTABLES START ##

## EXECUTABLES END ##

## Rename C++ executable without prefix
## The above recommended prefix causes long target names, the following renames the
## target back to the shorter version for ease of user use
## e.g. "rosrun someones_pkg node" instead of "rosrun someones_pkg someones_pkg_node"
# set_target_properties(${PROJECT_NAME}_node PROPERTIES OUTPUT_NAME node PREFIX "")

## TARGET PROPERTIES START ##

## TARGET PROPERTIES END ##

## Add cmake target dependencies of the executable
## same as for the library above
# add_dependencies(${PROJECT_NAME}_node ${${PROJECT_NAME}_EXPORTED_TARGETS} ${catkin_EXPORTED_TARGETS})

## DEPENDENCIES START ##

## DEPENDENCIES END ##

## Specify libraries to link a library or executable target against
# target_link_libraries(${PROJECT_NAME}_node
#   ${catkin_LIBRARIES}
# )

## LINKING START ##

## LINKING END ##

#############
## Install ##
#############

# all install targets should use catkin DESTINATION variables
# See http://ros.org/doc/api/catkin/html/adv_user_guide/variables.html

## Mark executable scripts (Python etc.) for installation
## in contrast to setup.py, you can choose the destination
# install(PROGRAMS
#   scripts/my_python_script
#   DESTINATION ${CATKIN_PACKAGE_BIN_DESTINATION}
# )

## Mark executables and/or libraries for installation
<<<<<<< HEAD
# install(TARGETS ${PROJECT_NAME} ${PROJECT_NAME}_node
#   ARCHIVE DESTINATION ${CATKIN_PACKAGE_LIB_DESTINATION}
#   LIBRARY DESTINATION ${CATKIN_PACKAGE_LIB_DESTINATION}
#   RUNTIME DESTINATION ${CATKIN_PACKAGE_BIN_DESTINATION}
# )
## INSTALL START ##
=======
>>>>>>> d15d89e7
install(TARGETS ${PROJECT_NAME}
  ARCHIVE DESTINATION ${CATKIN_PACKAGE_LIB_DESTINATION}
  LIBRARY DESTINATION ${CATKIN_PACKAGE_LIB_DESTINATION}
  RUNTIME DESTINATION ${CATKIN_PACKAGE_BIN_DESTINATION}
)
## INSTALL START ##

## INSTALL END ##


## Mark cpp header files for installation
install(DIRECTORY include
  DESTINATION ${CATKIN_PACKAGE_INCLUDE_DESTINATION}
  FILES_MATCHING PATTERN "*.h"
  PATTERN ".svn" EXCLUDE
)

## Mark other files for installation (e.g. launch and bag files, etc.)
# install(FILES
#   # myfile1
#   # myfile2
#   DESTINATION ${CATKIN_PACKAGE_SHARE_DESTINATION}
# )
install(FILES
  ## nodelet_plugins.xml ##
  DESTINATION ${CATKIN_PACKAGE_SHARE_DESTINATION}
)

#############
## Testing ##
#############

## Add gtest based cpp test target and link libraries
# catkin_add_gtest(${PROJECT_NAME}-test test/test_hx_testmanager.cpp)
#if(CATKIN_ENABLE_TESTING)
#  find_package(rostest REQUIRED)
#  add_rostest_gtest(test_ika_dogm test/ika_dogm.test test/UnitTest.cpp)
#  catkin_add_gtest(test_ika_dogm test/UnitTest.cpp)
#  target_link_libraries(test_ika_dogm ${catkin_LIBRARIES} ${PROJECT_NAME}_dogm_creation)
#endif()
# if(TARGET ${PROJECT_NAME}-test)
#   target_link_libraries(${PROJECT_NAME}-test ${PROJECT_NAME})
# endif()

## Add folders to be run by python nosetests
# catkin_add_nosetests(test)<|MERGE_RESOLUTION|>--- conflicted
+++ resolved
@@ -184,15 +184,6 @@
 # )
 
 ## Mark executables and/or libraries for installation
-<<<<<<< HEAD
-# install(TARGETS ${PROJECT_NAME} ${PROJECT_NAME}_node
-#   ARCHIVE DESTINATION ${CATKIN_PACKAGE_LIB_DESTINATION}
-#   LIBRARY DESTINATION ${CATKIN_PACKAGE_LIB_DESTINATION}
-#   RUNTIME DESTINATION ${CATKIN_PACKAGE_BIN_DESTINATION}
-# )
-## INSTALL START ##
-=======
->>>>>>> d15d89e7
 install(TARGETS ${PROJECT_NAME}
   ARCHIVE DESTINATION ${CATKIN_PACKAGE_LIB_DESTINATION}
   LIBRARY DESTINATION ${CATKIN_PACKAGE_LIB_DESTINATION}
