--- conflicted
+++ resolved
@@ -296,7 +296,6 @@
   }
 
   /**
-<<<<<<< HEAD
    * @brief Set the ReferencePosition from a given UTM-Position
    * 
    * The position is transformed to latitude and longitude by using GeographicLib::UTMUPS
@@ -322,7 +321,9 @@
       throw std::invalid_argument(e.what());
     }
     setReferencePosition(reference_position, latitude, longitude, utm_position.point.z);
-=======
+  }
+  
+  /**
    * @brief Set a Bit String by a vector of bools
    * 
    * @tparam T
@@ -414,7 +415,6 @@
    */
   inline void setEmergencyPriority(EmergencyPriority& emergency_priority, const std::vector<bool>& bits) {
     setBitString(emergency_priority, bits);
->>>>>>> d30dc892
   }
 
 } // namespace cdd_access
