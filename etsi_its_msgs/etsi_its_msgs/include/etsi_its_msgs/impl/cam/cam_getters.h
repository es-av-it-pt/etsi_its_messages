/**
 * @file
 * @brief Getter functions for etsi_its_cam_msgs CAM
 */

#pragma once

namespace cdd = etsi_its_msgs::cdd_access;
namespace etsi_its_cam_msgs {

namespace access {


  /**
   * @brief Get the Station ID object
   * 
   * @param cam CAM to get the StationID value from
   * @return stationID value
   */
  inline int getStationID(const CAM& cam){
    return cdd::getStationID(cam.header);
  }

  /**
   * @brief Get the GenerationDeltaTime
   * 
   * @param cam CAM to get the GenerationDeltaTime from 
   * @return GenerationDeltaTime the GenerationDeltaTime
   */
  inline GenerationDeltaTime getGenerationDeltaTime(const CAM& cam){
    return cam.cam.generation_delta_time;
  }

  /**
   * @brief Get the GenerationDeltaTime-Value
   * 
   * @param cam CAM to get the GenerationDeltaTime-Value from 
   * @return uint16_t the GenerationDeltaTime-Value
   */
  inline uint16_t getGenerationDeltaTimeValue(const CAM& cam){
    return getGenerationDeltaTime(cam).value;
  }

  /**
   * @brief Get the stationType object
   * 
   * @param cam CAM to get the stationType value from
   * @return stationType value
   */
  inline double getStationType(const CAM& cam){
    return cam.cam.cam_parameters.basic_container.station_type.value;
  }

  /**
   * @brief Get the Latitude value of CAM
   * 
   * @param cam CAM to get the Latitude value from
   * @return Latitude value in degree as decimal number
   */
  inline double getLatitude(const CAM& cam){
    return cdd::getLatitude(cam.cam.cam_parameters.basic_container.reference_position.latitude);
  }

  /**
   * @brief Get the Longitude value of CAM
   * 
   * @param cam CAM to get the Longitude value from
   * @return Longitude value in degree as decimal number
   */
  inline double getLongitude(const CAM& cam){
    return cdd::getLongitude(cam.cam.cam_parameters.basic_container.reference_position.longitude);
  }

  /**
   * @brief Get the Altitude value of CAM
   * 
   * @param cam CAM to get the Altitude value from
   * @return Altitude value (above the reference ellipsoid surface) in meter as decimal number
   */
  inline double getAltitude(const CAM& cam){
    return cdd::getAltitude(cam.cam.cam_parameters.basic_container.reference_position.altitude);
  }

  /**
   * @brief Get the Heading value of CAM
   * 
   * 0.0° equals WGS84 North, 90.0° equals WGS84 East, 180.0° equals WGS84 South and 270.0° equals WGS84 West 
   * 
   * @param cam CAM to get the Heading value from
   * @return Heading value in degree as decimal number
   */
  inline double getHeading(const CAM& cam){
    return cdd::getHeading(cam.cam.cam_parameters.high_frequency_container.basic_vehicle_container_high_frequency.heading);
  }

  /**
   * @brief Get the Vehicle Length
   * 
   * @param cam CAM to get the vehicle length value from
   * @return vehicle length value in meter as decimal number
   */
  inline double getVehicleLength(const CAM& cam){
    return cdd::getVehicleLength(cam.cam.cam_parameters.high_frequency_container.basic_vehicle_container_high_frequency.vehicle_length);
  }

  /**
   * @brief Get the Vehicle Width
   * 
   * @param cam CAM to get the vehicle width value from
   * @return vehicle width value in meter as decimal number
   */
  inline double getVehicleWidth(const CAM& cam){
    return cdd::getVehicleWidth(cam.cam.cam_parameters.high_frequency_container.basic_vehicle_container_high_frequency.vehicle_width);
  }

  /**
   * @brief Get the vehicle speed
   * 
   * @param cam CAM to get the speed value from
   * @return speed value in m/s as decimal number
   */
  inline double getSpeed(const CAM& cam){
    return cdd::getSpeed(cam.cam.cam_parameters.high_frequency_container.basic_vehicle_container_high_frequency.speed);
  }

  /**
   * @brief Get the lateral acceleration
   * 
   * @param cam CAM to get the lateral acceleration from
   * @return lateral acceleration in m/s^2 as decimal number (left is positive)
   */
  inline double getLongitudinalAcceleration(const CAM& cam){
    return cdd::getLongitudinalAcceleration(cam.cam.cam_parameters.high_frequency_container.basic_vehicle_container_high_frequency.longitudinal_acceleration);
  }

  /**
   * @brief Get the lateral acceleration
   * 
   * @param cam CAM to get the lateral acceleration from
   * @return lateral acceleration in m/s^2 as decimal number (left is positive)
   */
  inline double getLateralAcceleration(const CAM& cam){
    if(cam.cam.cam_parameters.high_frequency_container.basic_vehicle_container_high_frequency.lateral_acceleration_is_present)
    {
      return cdd::getLateralAcceleration(cam.cam.cam_parameters.high_frequency_container.basic_vehicle_container_high_frequency.lateral_acceleration);
    }
    else
    {
      throw std::invalid_argument("LateralAcceleration is not present!");
    }
  }

  /**
<<<<<<< HEAD
   * @brief Get the UTM Position defined within the BasicContainer of the CAM
   * 
   * The position is transformed into UTM by using GeographicLib::UTMUPS
   * The altitude value is directly used as z-Coordinate
   * 
   * @param[in] cam CAM to get the UTM Position from
   * @param[out] zone the UTM zone (zero means UPS)
   * @param[out] northp hemisphere (true means north, false means south)
   * @return gm::PointStamped geometry_msgs::PointStamped of the given position
   */
  inline gm::PointStamped getUTMPosition(const CAM& cam, int& zone, bool& northp){
    return cdd::getUTMPosition(cam.cam.cam_parameters.basic_container.reference_position, zone, northp);
=======
   * @brief Get Exterior Lights as bool vector
   * 
   * @param cam CAM to get the ExteriorLights values from
   * @return std::vector<bool> 
   */
  inline std::vector<bool> getExteriorLights(const CAM& cam){
    if(cam.cam.cam_parameters.low_frequency_container_is_present) {
      if(cam.cam.cam_parameters.low_frequency_container.choice == etsi_its_cam_msgs::LowFrequencyContainer::CHOICE_BASIC_VEHICLE_CONTAINER_LOW_FREQUENCY) {
        return cdd::getExteriorLights(cam.cam.cam_parameters.low_frequency_container.basic_vehicle_container_low_frequency.exterior_lights);
      }
      else {
        throw std::invalid_argument("LowFrequencyContainer is not BASIC_VEHICLE_CONTAINER_LOW_FREQUENCY!");
      }
    }
    else {
      throw std::invalid_argument("LowFrequencyContainer is not present!");
    }
>>>>>>> d30dc892
  }

} // namespace access

} // namespace etsi_its_cam_msgs<|MERGE_RESOLUTION|>--- conflicted
+++ resolved
@@ -150,8 +150,7 @@
     }
   }
 
-  /**
-<<<<<<< HEAD
+  /*
    * @brief Get the UTM Position defined within the BasicContainer of the CAM
    * 
    * The position is transformed into UTM by using GeographicLib::UTMUPS
@@ -164,7 +163,9 @@
    */
   inline gm::PointStamped getUTMPosition(const CAM& cam, int& zone, bool& northp){
     return cdd::getUTMPosition(cam.cam.cam_parameters.basic_container.reference_position, zone, northp);
-=======
+  }
+  
+  /**
    * @brief Get Exterior Lights as bool vector
    * 
    * @param cam CAM to get the ExteriorLights values from
@@ -182,7 +183,6 @@
     else {
       throw std::invalid_argument("LowFrequencyContainer is not present!");
     }
->>>>>>> d30dc892
   }
 
 } // namespace access
