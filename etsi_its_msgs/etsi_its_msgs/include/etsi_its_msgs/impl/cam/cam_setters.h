/**
 * @file
 * @brief Setter functions for etsi_its_cam_msgs CAM
 */

#pragma once

#include <etsi_its_msgs/impl/constants.h>

namespace cdd = etsi_its_msgs::cdd_access;
namespace etsi_its_cam_msgs {

namespace access {

  /**
   * @brief Set the ItsPduHeader-object for a CAM
   *
   * @param cam CAM-Message to set the ItsPduHeader
   * @param station_id
   * @param protocol_version
   */
<<<<<<< HEAD
  inline void setItsPduHeader(CAM& cam, const int station_id, const int protocol_version = 0){
    cdd::setItsPduHeader(cam.header, ItsPduHeader::MESSAGE_I_D_CAM, station_id, protocol_version);
=======
  inline void setItsPduHeader(CAM& cam, int station_id, int protocol_version = 0){
    cdd::setItsPduHeader(cam.header, ItsPduHeader::MESSAGE_ID_CAM, station_id, protocol_version);
>>>>>>> 220534bd
  }

  /**
   * @brief Set the GenerationDeltaTime-Value
   * 
   * @param generation_delta_time GenerationDeltaTime to set the GenerationDeltaTime-Value for
   * @param unix_nanosecs Timestamp in unix-nanoseconds to set the GenerationDeltaTime-Value from
   * @param n_leap_seconds Number of leap seconds since 2004 for the given timestamp (Default: etsi_its_msgs::N_LEAP_SECONDS)
   */
  inline void setGenerationDeltaTime(GenerationDeltaTime& generation_delta_time, const uint64_t unix_nanosecs, const uint16_t n_leap_seconds = etsi_its_msgs::N_LEAP_SECONDS) {
    TimestampIts t_its;
    cdd::setTimestampITS(t_its, unix_nanosecs, n_leap_seconds);
    uint16_t gdt_value = t_its.value%65536;
    cdd::throwIfOutOfRange(gdt_value, GenerationDeltaTime::MIN, GenerationDeltaTime::MAX, "GenerationDeltaTime");
    generation_delta_time.value=gdt_value;
  }

  /**
   * @brief Set the Generation Delta Time object
   * 
   * @param cam CAM to set the GenerationDeltaTime-Value for
   * @param unix_nanosecs Timestamp in unix-nanoseconds to set the GenerationDeltaTime-Value from
   * @param n_leap_seconds Number of leap seconds since 2004 for the given timestamp  (Default: etsi_its_msgs::N_LEAP_SECONDS)
   */
  inline void setGenerationDeltaTime(CAM& cam, const uint64_t unix_nanosecs, const uint16_t n_leap_seconds = etsi_its_msgs::N_LEAP_SECONDS) {
    setGenerationDeltaTime(cam.cam.generation_delta_time, unix_nanosecs, n_leap_seconds);
  }

  /**
   * @brief Set the StationType for a CAM
   *
   * @param cam CAM-Message to set the station_type value
   * @param value station_type value to set
   */
  inline void setStationType(CAM& cam, const int value){
    cdd::setStationType(cam.cam.cam_parameters.basic_container.station_type, value);
  }

  /**
   * @brief Set the ReferencePosition for a CAM
   *
   * Altitude is set to UNAVAILABLE
   *
   * @param cam CAM to set the ReferencePosition
   * @param latitude Latitude value in degree as decimal number
   * @param longitude Longitude value in degree as decimal number
   */
  inline void setReferencePosition(CAM& cam, const double latitude, const double longitude)
  {
    cdd::setReferencePosition(cam.cam.cam_parameters.basic_container.reference_position, latitude, longitude);
  }

  /**
   * @brief Set the ReferencePosition for a CAM
   *
   * @param cam CAM to set the ReferencePosition
   * @param latitude Latitude value in degree as decimal number
   * @param longitude Longitude value in degree as decimal number
   * @param altitude Altitude value (above the reference ellipsoid surface) in meter as decimal number
   */
  inline void setReferencePosition(CAM& cam, const double latitude, const double longitude, const double altitude)
  {
    cdd::setReferencePosition(cam.cam.cam_parameters.basic_container.reference_position, latitude, longitude, altitude);
  }

  /**
   * @brief Set the Heading for a CAM
   *
   * 0.0° equals WGS84 North, 90.0° equals WGS84 East, 180.0° equals WGS84 South and 270.0° equals WGS84 West
   * HeadingConfidence is set to UNAVAILABLE
   *
   * @param cam CAM to set the ReferencePosition
   * @param value Heading value in degree as decimal number
   */
  inline void setHeading(CAM& cam, const double heading_val){
    cdd::setHeading(cam.cam.cam_parameters.high_frequency_container.basic_vehicle_container_high_frequency.heading, heading_val);
  }

  /**
   * @brief Set the vehicle dimensions
   *
   * @param cam CAM to set the vehicle dimensions
   * @param vehicle_length vehicle length in meter as decimal number
   * @param vehicle_width vehicle width in meter as decimal number
   */
  inline void setVehicleDimensions(CAM& cam, const double vehicle_length, const double vehicle_width){
    cdd::setVehicleLength(cam.cam.cam_parameters.high_frequency_container.basic_vehicle_container_high_frequency.vehicle_length, vehicle_length);
    cdd::setVehicleWidth(cam.cam.cam_parameters.high_frequency_container.basic_vehicle_container_high_frequency.vehicle_width, vehicle_width);
  }

  /**
   * @brief Set the vehicle speed
   *
   * @param cam CAM to set the speed value
   * @param speed_val speed value to set in m/s as decimal number
   */
  inline void setSpeed(CAM& cam, const double speed_val){
    cdd::setSpeed(cam.cam.cam_parameters.high_frequency_container.basic_vehicle_container_high_frequency.speed, speed_val);
  }

  /**
   * @brief Set the longitudinal acceleration
   *
   * @param cam CAM to set the acceleration value s
   * @param lon_accel longitudinal acceleration to set in m/s^2 as decimal number (braking is negative), if not available use 16.1 m/s^2
   */
  inline void setLongitudinalAcceleration(CAM& cam, const double lon_accel){
    cdd::setLongitudinalAcceleration(cam.cam.cam_parameters.high_frequency_container.basic_vehicle_container_high_frequency.longitudinal_acceleration, lon_accel);
  }

  /**
   * @brief Set the lateral acceleration
   *
   * @param cam CAM to set the acceleration value s
   * @param lat_accel lateral acceleration to set in m/s^2 as decimal number (left is positiv), if not available use 16.1 m/s^2
   */
  inline void setLateralAcceleration(CAM& cam, const double lat_accel){
      cdd::setLateralAcceleration(cam.cam.cam_parameters.high_frequency_container.basic_vehicle_container_high_frequency.lateral_acceleration, lat_accel);
      cam.cam.cam_parameters.high_frequency_container.basic_vehicle_container_high_frequency.lateral_acceleration_is_present = true;
  }

<<<<<<< HEAD
  /**
   * @brief Set the ReferencePosition of a CAM from a given UTM-Position
   * 
   * The position is transformed to latitude and longitude by using GeographicLib::UTMUPS
   * The z-Coordinate is directly used as altitude value
   * The frame_id of the given utm_position must be set to 'utm_<zone><N/S>'
   * 
   * @param[out] cam CAM for which to set the ReferencePosition
   * @param[in] utm_position geometry_msgs::PointStamped describing the given utm position
   * @param[in] zone the UTM zone (zero means UPS) of the given position
   * @param[in] northp hemisphere (true means north, false means south)
   */
  inline void setFromUTMPosition(CAM& cam, const gm::PointStamped& utm_position, const int& zone, const bool& northp)
  {
    cdd::setFromUTMPosition(cam.cam.cam_parameters.basic_container.reference_position, utm_position, zone, northp);
  }
  
=======
>>>>>>> 220534bd
  /**
   * @brief Set the Exterior Lights by using a vector of bools
   *
   * @param cam CAM to set the exterior lights
   * @param exterior_lights vector of bools to set the exterior lights
   */
  inline void setExteriorLights(CAM& cam, const std::vector<bool>& exterior_lights){
    if(etsi_its_cam_msgs::ExteriorLights::SIZE_BITS != exterior_lights.size()) {
      throw std::invalid_argument("Vector has wrong size. (" + std::to_string(exterior_lights.size()) + " != " + std::to_string(etsi_its_cam_msgs::ExteriorLights::SIZE_BITS) + ")");
    }
    if(cam.cam.cam_parameters.low_frequency_container_is_present) {
      if(cam.cam.cam_parameters.low_frequency_container.choice == etsi_its_cam_msgs::LowFrequencyContainer::CHOICE_BASIC_VEHICLE_CONTAINER_LOW_FREQUENCY) {
        cdd::setExteriorLights(cam.cam.cam_parameters.low_frequency_container.basic_vehicle_container_low_frequency.exterior_lights, exterior_lights);
      }
      else {
        throw std::invalid_argument("LowFrequencyContainer is not BASIC_VEHICLE_CONTAINER_LOW_FREQUENCY!");
      }
    }
    else {
      throw std::invalid_argument("LowFrequencyContainer is not present!");
    }
  }

} // namespace access

} // namespace etsi_its_cam_msgs<|MERGE_RESOLUTION|>--- conflicted
+++ resolved
@@ -19,13 +19,8 @@
    * @param station_id
    * @param protocol_version
    */
-<<<<<<< HEAD
   inline void setItsPduHeader(CAM& cam, const int station_id, const int protocol_version = 0){
-    cdd::setItsPduHeader(cam.header, ItsPduHeader::MESSAGE_I_D_CAM, station_id, protocol_version);
-=======
-  inline void setItsPduHeader(CAM& cam, int station_id, int protocol_version = 0){
     cdd::setItsPduHeader(cam.header, ItsPduHeader::MESSAGE_ID_CAM, station_id, protocol_version);
->>>>>>> 220534bd
   }
 
   /**
@@ -147,7 +142,6 @@
       cam.cam.cam_parameters.high_frequency_container.basic_vehicle_container_high_frequency.lateral_acceleration_is_present = true;
   }
 
-<<<<<<< HEAD
   /**
    * @brief Set the ReferencePosition of a CAM from a given UTM-Position
    * 
@@ -165,8 +159,6 @@
     cdd::setFromUTMPosition(cam.cam.cam_parameters.basic_container.reference_position, utm_position, zone, northp);
   }
   
-=======
->>>>>>> 220534bd
   /**
    * @brief Set the Exterior Lights by using a vector of bools
    *
