--- conflicted
+++ resolved
@@ -3,7 +3,6 @@
 
 find_package(ros_environment REQUIRED QUIET)
 set(ROS_VERSION $ENV{ROS_VERSION})
-<<<<<<< HEAD
 set(ROS_DISTRO $ENV{ROS_DISTRO})
 add_compile_definitions(ROS_VERSION=$ENV{ROS_VERSION})
 add_compile_definitions(ROS_DISTRO=$ENV{ROS_DISTRO})
@@ -11,97 +10,33 @@
 # Workaround to find GeographicLib according to https://bugs.launchpad.net/ubuntu/+source/geographiclib/+bug/1805173
 set(CMAKE_MODULE_PATH "${CMAKE_MODULE_PATH};/usr/share/cmake/geographiclib")
 
-# === ROS1 (CATKIN) ============================================================
-if(${ROS_VERSION} EQUAL 1)
-
-    find_package(catkin REQUIRED COMPONENTS
-        etsi_its_cam_msgs
-        geometry_msgs
-    )
-
-    find_package(GeographicLib REQUIRED)
-
-    catkin_package(
-        CFG_EXTRAS ${CMAKE_CURRENT_SOURCE_DIR}/${PROJECT_NAME}-extras.cmake
-        INCLUDE_DIRS include
-        LIBRARIES GeographicLib
-        CATKIN_DEPENDS
-            etsi_its_cam_msgs
-            geometry_msgs
-    )
-
-    include_directories(
-        include
-        ${catkin_INCLUDE_DIRS}
-        ${GeographicLib_INCLUDE_DIRS}
-    )
-    message(${GeographicLib_INCLUDE_DIRS})
-
-    install(DIRECTORY include/${PROJECT_NAME}/
-        DESTINATION ${CATKIN_PACKAGE_INCLUDE_DESTINATION}
-    )
-
-    if(CATKIN_ENABLE_TESTING)
-        catkin_add_gtest(${PROJECT_NAME}-test test/test_cam_access.cpp)
-        if(TARGET ${PROJECT_NAME}-test)
-            target_include_directories(${PROJECT_NAME}-test PUBLIC test)
-            target_link_libraries(${PROJECT_NAME}-test ${GeographicLib_LIBRARIES} ${catkin_LIBRARIES})
-        endif()
-    endif()
-
-# === ROS2 (AMENT) =============================================================
-elseif(${ROS_VERSION} EQUAL 2)
-
-    find_package(ament_cmake REQUIRED)
-    find_package(etsi_its_cam_msgs REQUIRED)
-    find_package(GeographicLib REQUIRED)
-    find_package(geometry_msgs REQUIRED)
-
-    add_library(etsi_its_cam_msgs_access INTERFACE)
-
-    target_include_directories(etsi_its_cam_msgs_access INTERFACE
-        $<BUILD_INTERFACE:${CMAKE_CURRENT_SOURCE_DIR}/include>
-        $<INSTALL_INTERFACE:include>
-        ${GeographicLib_INCLUDE_DIRS}
-        ${etsi_its_cam_msgs_INCLUDE_DIRS}
-        ${geometry_msgs_INCLUDE_DIRS}
-    )
-
-    target_link_libraries(etsi_its_cam_msgs_access INTERFACE
-        ${GeographicLib_LIBRARIES}
-        ${etsi_its_cam_msgs_LIBRARIES}
-        ${geometry_msgs_LIBRARIES}
-    )
-
-    ament_export_targets(etsi_its_cam_msgs_accessTargets HAS_LIBRARY_TARGET)
-
-    install(
-        DIRECTORY include/
-        DESTINATION include
-=======
-
 # === ROS2 (AMENT) =============================================================
 if(${ROS_VERSION} EQUAL 2)
 
   find_package(ament_cmake REQUIRED)
   find_package(etsi_its_cam_msgs REQUIRED)
+  find_package(GeographicLib REQUIRED)
+  find_package(geometry_msgs REQUIRED)
 
   add_library(etsi_its_cam_msgs_access INTERFACE)
 
   target_include_directories(etsi_its_cam_msgs_access INTERFACE
-    $<BUILD_INTERFACE:${CMAKE_CURRENT_SOURCE_DIR}/include>
-    $<INSTALL_INTERFACE:include/${PROJECT_NAME}>
+      $<BUILD_INTERFACE:${CMAKE_CURRENT_SOURCE_DIR}/include>
+      $<INSTALL_INTERFACE:include>
   )
 
   target_link_libraries(etsi_its_cam_msgs_access INTERFACE
-    ${etsi_its_cam_msgs_TARGETS}
+    ${etsi_its_cam_msgs_TARGETS}    
+    ${GeographicLib_TARGETS}
+    ${geometry_msgs_TARGETS}
   )
 
   ament_export_targets(etsi_its_cam_msgs_accessTargets HAS_LIBRARY_TARGET)
-  ament_export_dependencies(etsi_its_cam_msgs)
+  ament_export_dependencies(etsi_its_cam_msgs GeographicLib geometry_msgs)
 
-  install(DIRECTORY include/
-    DESTINATION include/${PROJECT_NAME}
+  install(
+      DIRECTORY include/
+      DESTINATION include/${PROJECT_NAME}
   )
 
   install(TARGETS etsi_its_cam_msgs_access
@@ -114,69 +49,59 @@
 
   if(BUILD_TESTING)
     find_package(ament_cmake_gtest REQUIRED)
+    # CAM Access
     ament_add_gtest(etsi_its_cam_msgs_access-test test/test_cam_access.ros2.cpp)
     target_include_directories(etsi_its_cam_msgs_access-test PUBLIC
-      $<BUILD_INTERFACE:${CMAKE_CURRENT_SOURCE_DIR}/include>
-      $<INSTALL_INTERFACE:include>
+        $<BUILD_INTERFACE:${CMAKE_CURRENT_SOURCE_DIR}/include>
+        $<INSTALL_INTERFACE:include>
     )
     target_include_directories(etsi_its_cam_msgs_access-test PUBLIC test)
     ament_target_dependencies(etsi_its_cam_msgs_access-test
-      etsi_its_cam_msgs
->>>>>>> d30dc892
+        etsi_its_cam_msgs
+        GeographicLib
+        geometry_msgs
     )
   endif()
 
-  ament_package()
+  ament_package(
+      CONFIG_EXTRAS ${PROJECT_NAME}-extras.cmake
+  )
 
-<<<<<<< HEAD
-    if(BUILD_TESTING)
-        find_package(ament_cmake_gtest REQUIRED)
-        
-        # CAM Access
-        ament_add_gtest(etsi_its_cam_msgs_access-test test/test_cam_access.ros2.cpp)
-        target_include_directories(etsi_its_cam_msgs_access-test PUBLIC
-            $<BUILD_INTERFACE:${CMAKE_CURRENT_SOURCE_DIR}/include>
-            $<INSTALL_INTERFACE:include>
-        )
-        target_include_directories(etsi_its_cam_msgs_access-test PUBLIC test)
-        ament_target_dependencies(etsi_its_cam_msgs_access-test
-            etsi_its_cam_msgs
-            GeographicLib
-            geometry_msgs
-        )
-    endif()
-
-    ament_package(
-        CONFIG_EXTRAS ${PROJECT_NAME}-extras.cmake
-    )
-=======
 # === ROS1 (CATKIN) ============================================================
 elseif(${ROS_VERSION} EQUAL 1)
 
   find_package(catkin REQUIRED COMPONENTS
-    etsi_its_cam_msgs
+      etsi_its_cam_msgs
+      geometry_msgs
   )
 
+  find_package(GeographicLib REQUIRED)
+
   catkin_package(
-    INCLUDE_DIRS include
-    CATKIN_DEPENDS etsi_its_cam_msgs
+      CFG_EXTRAS ${CMAKE_CURRENT_SOURCE_DIR}/${PROJECT_NAME}-extras.cmake
+      INCLUDE_DIRS include
+      LIBRARIES GeographicLib
+      CATKIN_DEPENDS
+          etsi_its_cam_msgs
+          geometry_msgs
   )
 
   include_directories(
-    include
-    ${catkin_INCLUDE_DIRS}
+      include
+      ${catkin_INCLUDE_DIRS}
+      ${GeographicLib_INCLUDE_DIRS}
   )
 
   install(DIRECTORY include/${PROJECT_NAME}/
-    DESTINATION ${CATKIN_PACKAGE_INCLUDE_DESTINATION}
+      DESTINATION ${CATKIN_PACKAGE_INCLUDE_DESTINATION}
   )
 
   if(CATKIN_ENABLE_TESTING)
-    catkin_add_gtest(${PROJECT_NAME}-test test/test_cam_access.cpp)
-    if(TARGET ${PROJECT_NAME}-test)
-      target_include_directories(${PROJECT_NAME}-test PUBLIC test)
-    endif()
+      catkin_add_gtest(${PROJECT_NAME}-test test/test_cam_access.cpp)
+      if(TARGET ${PROJECT_NAME}-test)
+          target_include_directories(${PROJECT_NAME}-test PUBLIC test)
+          target_link_libraries(${PROJECT_NAME}-test ${GeographicLib_LIBRARIES} ${catkin_LIBRARIES})
+      endif()
   endif()
->>>>>>> d30dc892
 
 endif()