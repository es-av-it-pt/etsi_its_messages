--- conflicted
+++ resolved
@@ -10,62 +10,9 @@
   find_package(ament_cmake REQUIRED)
   find_package(etsi_its_cam_msgs REQUIRED)
   find_package(etsi_its_denm_msgs REQUIRED)
-<<<<<<< HEAD
-  find_package(GeographicLib REQUIRED)
-  find_package(geometry_msgs REQUIRED)
-
-  add_library(etsi_its_msgs_access INTERFACE)
-
-  target_include_directories(etsi_its_msgs_access INTERFACE
-    $<BUILD_INTERFACE:${CMAKE_CURRENT_SOURCE_DIR}/include>
-    $<INSTALL_INTERFACE:include/${PROJECT_NAME}>
-  )
-
-  target_link_libraries(etsi_its_msgs_access INTERFACE
-    ${etsi_its_cam_msgs_TARGETS}
-    ${GeographicLib_LIBRARIES}
-    ${geometry_msgs_TARGETS}
-  )
-
-  ament_export_targets(etsi_its_msgs_accessTargets HAS_LIBRARY_TARGET)
-  ament_export_dependencies(etsi_its_cam_msgs etsi_its_denm_msgs geometry_msgs)
-
-  install(DIRECTORY include/
-    DESTINATION include/${PROJECT_NAME}
-  )
-
-  install(TARGETS etsi_its_msgs_access
-    EXPORT etsi_its_msgs_accessTargets
-    ARCHIVE DESTINATION lib
-    LIBRARY DESTINATION lib
-    RUNTIME DESTINATION lib
-    INCLUDES DESTINATION include
-  )
-
-  if(BUILD_TESTING)
-    find_package(ament_cmake_gtest REQUIRED)
-    # DENM Access
-    ament_add_gtest(etsi_its_denm_msgs_access-test test/test_denm_access.ros2.cpp)
-    target_include_directories(etsi_its_denm_msgs_access-test PUBLIC
-        $<BUILD_INTERFACE:${CMAKE_CURRENT_SOURCE_DIR}/include>
-        $<INSTALL_INTERFACE:include>
-    )
-    target_include_directories(etsi_its_denm_msgs_access-test PUBLIC test)
-    ament_target_dependencies(etsi_its_denm_msgs_access-test
-        etsi_its_denm_msgs
-        GeographicLib
-        geometry_msgs
-    )
-  endif()
-
-  ament_package(
-    CONFIG_EXTRAS ${PROJECT_NAME}-extras.cmake
-  )
-=======
   
   ament_export_dependencies(etsi_its_cam_msgs etsi_its_denm_msgs)
   ament_package()
->>>>>>> db8eef49
 
 # === ROS (CATKIN) =============================================================
 elseif(${ROS_VERSION} EQUAL 1)
@@ -73,40 +20,12 @@
   find_package(catkin REQUIRED COMPONENTS
     etsi_its_cam_msgs
     etsi_its_denm_msgs
-<<<<<<< HEAD
-    geometry_msgs
-=======
->>>>>>> db8eef49
   )
 
   catkin_package(
     CATKIN_DEPENDS
       etsi_its_cam_msgs
       etsi_its_denm_msgs
-<<<<<<< HEAD
-      geometry_msgs
   )
 
-  include_directories(
-    include
-    ${catkin_INCLUDE_DIRS}
-    ${GeographicLib_INCLUDE_DIRS}
-  )
-
-  install(DIRECTORY include/${PROJECT_NAME}/
-    DESTINATION ${CATKIN_PACKAGE_INCLUDE_DESTINATION}
-  )
-
-  if(CATKIN_ENABLE_TESTING)
-    catkin_add_gtest(${PROJECT_NAME}-test test/test_denm_access.cpp)
-    if(TARGET ${PROJECT_NAME}-test)
-      target_include_directories(${PROJECT_NAME}-test PUBLIC test)
-      target_link_libraries(${PROJECT_NAME}-test ${GeographicLib_LIBRARIES} ${catkin_LIBRARIES})
-    endif()
-  endif()
-
-=======
-  )
-
->>>>>>> db8eef49
 endif()