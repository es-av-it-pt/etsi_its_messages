--- conflicted
+++ resolved
@@ -115,13 +115,8 @@
       DEPENDENCIES std_msgs
     )
 
-<<<<<<< HEAD
     ament_export_dependencies(rosidl_default_runtime std_msgs)
     
-=======
-    ament_export_dependencies(rosidl_default_runtime)
-
->>>>>>> d30dc892
     ament_package()
 
 # === ROS1 (CATKIN) ============================================================
