# ------------------------------------------------------------------------------
# PerformanceClass ::= INTEGER {unavailable(0), performanceClassA(1), performanceClassB(2)} (0..7)
# ------------------------------------------------------------------------------

<<<<<<< HEAD
int64 MIN = 0
int64 MAX = 7
int64 UNAVAILABLE = 0
int64 PERFORMANCE_CLASS_A = 1
int64 PERFORMANCE_CLASS_B = 2
int64 value
=======
uint8 value
uint8 MIN = 0
uint8 MAX = 7
uint8 UNAVAILABLE = 0
uint8 PERFORMANCE_CLASS_A = 1
uint8 PERFORMANCE_CLASS_B = 2
>>>>>>> f1371112
<|MERGE_RESOLUTION|>--- conflicted
+++ resolved
@@ -2,18 +2,9 @@
 # PerformanceClass ::= INTEGER {unavailable(0), performanceClassA(1), performanceClassB(2)} (0..7)
 # ------------------------------------------------------------------------------
 
-<<<<<<< HEAD
-int64 MIN = 0
-int64 MAX = 7
-int64 UNAVAILABLE = 0
-int64 PERFORMANCE_CLASS_A = 1
-int64 PERFORMANCE_CLASS_B = 2
-int64 value
-=======
 uint8 value
 uint8 MIN = 0
 uint8 MAX = 7
 uint8 UNAVAILABLE = 0
 uint8 PERFORMANCE_CLASS_A = 1
 uint8 PERFORMANCE_CLASS_B = 2
->>>>>>> f1371112
