--- conflicted
+++ resolved
@@ -2,15 +2,6 @@
 # SteeringWheelAngleValue ::= INTEGER {straight(0), onePointFiveDegreesToRight(-1), onePointFiveDegreesToLeft(1), unavailable(512)} (-511..512)
 # ------------------------------------------------------------------------------
 
-<<<<<<< HEAD
-int64 MIN = -511
-int64 MAX = 512
-int64 STRAIGHT = 0
-int64 ONE_POINT_FIVE_DEGREES_TO_RIGHT = -1
-int64 ONE_POINT_FIVE_DEGREES_TO_LEFT = 1
-int64 UNAVAILABLE = 512
-int64 value
-=======
 int16 value
 int16 MIN = -511
 int16 MAX = 512
@@ -18,4 +9,3 @@
 int16 ONE_POINT_FIVE_DEGREES_TO_RIGHT = -1
 int16 ONE_POINT_FIVE_DEGREES_TO_LEFT = 1
 int16 UNAVAILABLE = 512
->>>>>>> f1371112
