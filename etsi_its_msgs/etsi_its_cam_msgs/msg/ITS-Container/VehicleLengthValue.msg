# ------------------------------------------------------------------------------
# VehicleLengthValue ::= INTEGER {tenCentimeters(1), outOfRange(1022), unavailable(1023)}  (1..1023)
# ------------------------------------------------------------------------------

<<<<<<< HEAD
int64 MIN = 1
int64 MAX = 1023
int64 TEN_CENTIMETERS = 1
int64 OUT_OF_RANGE = 1022
int64 UNAVAILABLE = 1023
int64 value
=======
uint16 value
uint16 MIN = 1
uint16 MAX = 1023
uint16 TEN_CENTIMETERS = 1
uint16 OUT_OF_RANGE = 1022
uint16 UNAVAILABLE = 1023
>>>>>>> f1371112
<|MERGE_RESOLUTION|>--- conflicted
+++ resolved
@@ -2,18 +2,9 @@
 # VehicleLengthValue ::= INTEGER {tenCentimeters(1), outOfRange(1022), unavailable(1023)}  (1..1023)
 # ------------------------------------------------------------------------------
 
-<<<<<<< HEAD
-int64 MIN = 1
-int64 MAX = 1023
-int64 TEN_CENTIMETERS = 1
-int64 OUT_OF_RANGE = 1022
-int64 UNAVAILABLE = 1023
-int64 value
-=======
 uint16 value
 uint16 MIN = 1
 uint16 MAX = 1023
 uint16 TEN_CENTIMETERS = 1
 uint16 OUT_OF_RANGE = 1022
 uint16 UNAVAILABLE = 1023
->>>>>>> f1371112
