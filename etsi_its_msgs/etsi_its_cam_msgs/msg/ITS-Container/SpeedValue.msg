# ------------------------------------------------------------------------------
# SpeedValue ::= INTEGER {standstill(0), oneCentimeterPerSec(1), unavailable(16383)} (0..16383)
# ------------------------------------------------------------------------------

<<<<<<< HEAD
int64 MIN = 0
int64 MAX = 16383
int64 STANDSTILL = 0
int64 ONE_CENTIMETER_PER_SEC = 1
int64 UNAVAILABLE = 16383
int64 value
=======
uint16 value
uint16 MIN = 0
uint16 MAX = 16383
uint16 STANDSTILL = 0
uint16 ONE_CENTIMETER_PER_SEC = 1
uint16 UNAVAILABLE = 16383
>>>>>>> f1371112
<|MERGE_RESOLUTION|>--- conflicted
+++ resolved
@@ -2,18 +2,9 @@
 # SpeedValue ::= INTEGER {standstill(0), oneCentimeterPerSec(1), unavailable(16383)} (0..16383)
 # ------------------------------------------------------------------------------
 
-<<<<<<< HEAD
-int64 MIN = 0
-int64 MAX = 16383
-int64 STANDSTILL = 0
-int64 ONE_CENTIMETER_PER_SEC = 1
-int64 UNAVAILABLE = 16383
-int64 value
-=======
 uint16 value
 uint16 MIN = 0
 uint16 MAX = 16383
 uint16 STANDSTILL = 0
 uint16 ONE_CENTIMETER_PER_SEC = 1
 uint16 UNAVAILABLE = 16383
->>>>>>> f1371112
