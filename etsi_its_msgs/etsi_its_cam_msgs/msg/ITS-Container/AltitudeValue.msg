# ------------------------------------------------------------------------------
# AltitudeValue ::= INTEGER {referenceEllipsoidSurface(0), oneCentimeter(1), unavailable(800001)} (-100000..800001)
# ------------------------------------------------------------------------------

<<<<<<< HEAD
int64 MIN = -100000
int64 MAX = 800001
int64 REFERENCE_ELLIPSOID_SURFACE = 0
int64 ONE_CENTIMETER = 1
int64 UNAVAILABLE = 800001
int64 value
=======
int32 value
int32 MIN = -100000
int32 MAX = 800001
int32 REFERENCE_ELLIPSOID_SURFACE = 0
int32 ONE_CENTIMETER = 1
int32 UNAVAILABLE = 800001
>>>>>>> f1371112
<|MERGE_RESOLUTION|>--- conflicted
+++ resolved
@@ -2,18 +2,9 @@
 # AltitudeValue ::= INTEGER {referenceEllipsoidSurface(0), oneCentimeter(1), unavailable(800001)} (-100000..800001)
 # ------------------------------------------------------------------------------
 
-<<<<<<< HEAD
-int64 MIN = -100000
-int64 MAX = 800001
-int64 REFERENCE_ELLIPSOID_SURFACE = 0
-int64 ONE_CENTIMETER = 1
-int64 UNAVAILABLE = 800001
-int64 value
-=======
 int32 value
 int32 MIN = -100000
 int32 MAX = 800001
 int32 REFERENCE_ELLIPSOID_SURFACE = 0
 int32 ONE_CENTIMETER = 1
 int32 UNAVAILABLE = 800001
->>>>>>> f1371112
