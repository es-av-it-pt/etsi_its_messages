--- conflicted
+++ resolved
@@ -4,28 +4,6 @@
 #     messageID INTEGER{ denm(1), cam(2), poi(3), spatem(4), mapem(5), ivim(6), ev-rsr(7), tistpgtransaction(8), srem(9), ssem(10), evcsn(11), saem(12), rtcmem(13) } (0..255),  -- Mantis #7209, #7005
 # ------------------------------------------------------------------------------
 
-<<<<<<< HEAD
-int64 PROTOCOL_VERSION_MIN = 0
-int64 PROTOCOL_VERSION_MAX = 255
-int64 protocolVersion
-
-int64 MESSAGE_I_D_MIN = 0
-int64 MESSAGE_I_D_MAX = 255
-int64 MESSAGE_I_D_DENM = 1
-int64 MESSAGE_I_D_CAM = 2
-int64 MESSAGE_I_D_POI = 3
-int64 MESSAGE_I_D_SPATEM = 4
-int64 MESSAGE_I_D_MAPEM = 5
-int64 MESSAGE_I_D_IVIM = 6
-int64 MESSAGE_I_D_EVRSR = 7
-int64 MESSAGE_I_D_TISTPGTRANSACTION = 8
-int64 MESSAGE_I_D_SREM = 9
-int64 MESSAGE_I_D_SSEM = 10
-int64 MESSAGE_I_D_EVCSN = 11
-int64 MESSAGE_I_D_SAEM = 12
-int64 MESSAGE_I_D_RTCMEM = 13
-int64 messageID
-=======
 uint8 protocolVersion
 uint8 PROTOCOL_VERSION_MIN = 0
 uint8 PROTOCOL_VERSION_MAX = 255
@@ -46,6 +24,5 @@
 uint8 MESSAGE_I_D_EVCSN = 11
 uint8 MESSAGE_I_D_SAEM = 12
 uint8 MESSAGE_I_D_RTCMEM = 13
->>>>>>> f1371112
 
 StationID stationID
