# ------------------------------------------------------------------------------
# TimestampIts ::= INTEGER {utcStartOf2004(0), oneMillisecAfterUTCStartOf2004(1)} (0..4398046511103)
# ------------------------------------------------------------------------------

<<<<<<< HEAD
int64 MIN = 0
int64 MAX = 4398046511103
int64 UTC_START_OF_2_0_0_4 = 0
int64 ONE_MILLISEC_AFTER_U_T_C_START_OF_2_0_0_4 = 1
int64 value
=======
uint64 value
uint64 MIN = 0
uint64 MAX = 4398046511103
uint64 UTC_START_OF_2_0_0_4 = 0
uint64 ONE_MILLISEC_AFTER_U_T_C_START_OF_2_0_0_4 = 1
>>>>>>> f1371112
<|MERGE_RESOLUTION|>--- conflicted
+++ resolved
@@ -2,16 +2,8 @@
 # TimestampIts ::= INTEGER {utcStartOf2004(0), oneMillisecAfterUTCStartOf2004(1)} (0..4398046511103)
 # ------------------------------------------------------------------------------
 
-<<<<<<< HEAD
-int64 MIN = 0
-int64 MAX = 4398046511103
-int64 UTC_START_OF_2_0_0_4 = 0
-int64 ONE_MILLISEC_AFTER_U_T_C_START_OF_2_0_0_4 = 1
-int64 value
-=======
 uint64 value
 uint64 MIN = 0
 uint64 MAX = 4398046511103
 uint64 UTC_START_OF_2_0_0_4 = 0
 uint64 ONE_MILLISEC_AFTER_U_T_C_START_OF_2_0_0_4 = 1
->>>>>>> f1371112
