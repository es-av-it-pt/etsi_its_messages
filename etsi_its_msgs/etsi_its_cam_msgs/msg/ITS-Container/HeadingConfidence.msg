# ------------------------------------------------------------------------------
# HeadingConfidence ::= INTEGER {equalOrWithinZeroPointOneDegree (1), equalOrWithinOneDegree (10), outOfRange(126), unavailable(127)} (1..127)
# ------------------------------------------------------------------------------

<<<<<<< HEAD
int64 MIN = 1
int64 MAX = 127
int64 EQUAL_OR_WITHIN_ZERO_POINT_ONE_DEGREE = 1
int64 EQUAL_OR_WITHIN_ONE_DEGREE = 10
int64 OUT_OF_RANGE = 126
int64 UNAVAILABLE = 127
int64 value
=======
uint8 value
uint8 MIN = 1
uint8 MAX = 127
uint8 EQUAL_OR_WITHIN_ZERO_POINT_ONE_DEGREE = 1
uint8 EQUAL_OR_WITHIN_ONE_DEGREE = 10
uint8 OUT_OF_RANGE = 126
uint8 UNAVAILABLE = 127
>>>>>>> f1371112
<|MERGE_RESOLUTION|>--- conflicted
+++ resolved
@@ -2,15 +2,6 @@
 # HeadingConfidence ::= INTEGER {equalOrWithinZeroPointOneDegree (1), equalOrWithinOneDegree (10), outOfRange(126), unavailable(127)} (1..127)
 # ------------------------------------------------------------------------------
 
-<<<<<<< HEAD
-int64 MIN = 1
-int64 MAX = 127
-int64 EQUAL_OR_WITHIN_ZERO_POINT_ONE_DEGREE = 1
-int64 EQUAL_OR_WITHIN_ONE_DEGREE = 10
-int64 OUT_OF_RANGE = 126
-int64 UNAVAILABLE = 127
-int64 value
-=======
 uint8 value
 uint8 MIN = 1
 uint8 MAX = 127
@@ -18,4 +9,3 @@
 uint8 EQUAL_OR_WITHIN_ONE_DEGREE = 10
 uint8 OUT_OF_RANGE = 126
 uint8 UNAVAILABLE = 127
->>>>>>> f1371112
