--- conflicted
+++ resolved
@@ -2,18 +2,9 @@
 # DeltaLatitude ::= INTEGER {oneMicrodegreeNorth (10), oneMicrodegreeSouth (-10) , unavailable(131072)} (-131071..131072)
 # ------------------------------------------------------------------------------
 
-<<<<<<< HEAD
-int64 MIN = -131071
-int64 MAX = 131072
-int64 ONE_MICRODEGREE_NORTH = 10
-int64 ONE_MICRODEGREE_SOUTH = -10
-int64 UNAVAILABLE = 131072
-int64 value
-=======
 int32 value
 int32 MIN = -131071
 int32 MAX = 131072
 int32 ONE_MICRODEGREE_NORTH = 10
 int32 ONE_MICRODEGREE_SOUTH = -10
 int32 UNAVAILABLE = 131072
->>>>>>> f1371112
