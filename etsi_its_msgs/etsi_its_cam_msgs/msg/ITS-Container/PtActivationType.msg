--- conflicted
+++ resolved
@@ -2,18 +2,9 @@
 # PtActivationType ::= INTEGER {undefinedCodingType(0), r09-16CodingType(1), vdv-50149CodingType(2)} (0..255)
 # ------------------------------------------------------------------------------
 
-<<<<<<< HEAD
-int64 MIN = 0
-int64 MAX = 255
-int64 UNDEFINED_CODING_TYPE = 0
-int64 R_0_9_1_6_CODING_TYPE = 1
-int64 VDV_5_0_1_4_9_CODING_TYPE = 2
-int64 value
-=======
 uint8 value
 uint8 MIN = 0
 uint8 MAX = 255
 uint8 UNDEFINED_CODING_TYPE = 0
 uint8 R_0_9_1_6_CODING_TYPE = 1
 uint8 VDV_5_0_1_4_9_CODING_TYPE = 2
->>>>>>> f1371112
