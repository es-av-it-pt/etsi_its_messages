--- conflicted
+++ resolved
@@ -3,24 +3,6 @@
 # lightTruck(7), heavyTruck(8), trailer(9), specialVehicles(10), tram(11), roadSideUnit(15)} (0..255)
 # ------------------------------------------------------------------------------
 
-<<<<<<< HEAD
-int64 MIN = 0
-int64 MAX = 255
-int64 UNKNOWN = 0
-int64 PEDESTRIAN = 1
-int64 CYCLIST = 2
-int64 MOPED = 3
-int64 MOTORCYCLE = 4
-int64 PASSENGER_CAR = 5
-int64 BUS = 6
-int64 LIGHT_TRUCK = 7
-int64 HEAVY_TRUCK = 8
-int64 TRAILER = 9
-int64 SPECIAL_VEHICLES = 10
-int64 TRAM = 11
-int64 ROAD_SIDE_UNIT = 15
-int64 value
-=======
 uint8 value
 uint8 MIN = 0
 uint8 MAX = 255
@@ -37,4 +19,3 @@
 uint8 SPECIAL_VEHICLES = 10
 uint8 TRAM = 11
 uint8 ROAD_SIDE_UNIT = 15
->>>>>>> f1371112
