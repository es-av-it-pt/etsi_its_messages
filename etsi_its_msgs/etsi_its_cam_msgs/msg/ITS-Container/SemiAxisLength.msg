# ------------------------------------------------------------------------------
# SemiAxisLength ::= INTEGER{oneCentimeter(1), outOfRange(4094), unavailable(4095)} (0..4095)
# ------------------------------------------------------------------------------

<<<<<<< HEAD
int64 MIN = 0
int64 MAX = 4095
int64 ONE_CENTIMETER = 1
int64 OUT_OF_RANGE = 4094
int64 UNAVAILABLE = 4095
int64 value
=======
uint16 value
uint16 MIN = 0
uint16 MAX = 4095
uint16 ONE_CENTIMETER = 1
uint16 OUT_OF_RANGE = 4094
uint16 UNAVAILABLE = 4095
>>>>>>> f1371112
<|MERGE_RESOLUTION|>--- conflicted
+++ resolved
@@ -2,18 +2,9 @@
 # SemiAxisLength ::= INTEGER{oneCentimeter(1), outOfRange(4094), unavailable(4095)} (0..4095)
 # ------------------------------------------------------------------------------
 
-<<<<<<< HEAD
-int64 MIN = 0
-int64 MAX = 4095
-int64 ONE_CENTIMETER = 1
-int64 OUT_OF_RANGE = 4094
-int64 UNAVAILABLE = 4095
-int64 value
-=======
 uint16 value
 uint16 MIN = 0
 uint16 MAX = 4095
 uint16 ONE_CENTIMETER = 1
 uint16 OUT_OF_RANGE = 4094
 uint16 UNAVAILABLE = 4095
->>>>>>> f1371112
