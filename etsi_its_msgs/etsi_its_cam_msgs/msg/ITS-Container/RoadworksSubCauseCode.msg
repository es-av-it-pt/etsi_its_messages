# ------------------------------------------------------------------------------
# RoadworksSubCauseCode ::= INTEGER {unavailable(0), majorRoadworks(1), roadMarkingWork(2), slowMovingRoadMaintenance(3), shortTermStationaryRoadworks(4), streetCleaning(5), winterService(6)} (0..255)
# ------------------------------------------------------------------------------

<<<<<<< HEAD
int64 MIN = 0
int64 MAX = 255
int64 UNAVAILABLE = 0
int64 MAJOR_ROADWORKS = 1
int64 ROAD_MARKING_WORK = 2
int64 SLOW_MOVING_ROAD_MAINTENANCE = 3
int64 SHORT_TERM_STATIONARY_ROADWORKS = 4
int64 STREET_CLEANING = 5
int64 WINTER_SERVICE = 6
int64 value
=======
uint8 value
uint8 MIN = 0
uint8 MAX = 255
uint8 UNAVAILABLE = 0
uint8 MAJOR_ROADWORKS = 1
uint8 ROAD_MARKING_WORK = 2
uint8 SLOW_MOVING_ROAD_MAINTENANCE = 3
uint8 SHORT_TERM_STATIONARY_ROADWORKS = 4
uint8 STREET_CLEANING = 5
uint8 WINTER_SERVICE = 6
>>>>>>> f1371112
<|MERGE_RESOLUTION|>--- conflicted
+++ resolved
@@ -2,18 +2,6 @@
 # RoadworksSubCauseCode ::= INTEGER {unavailable(0), majorRoadworks(1), roadMarkingWork(2), slowMovingRoadMaintenance(3), shortTermStationaryRoadworks(4), streetCleaning(5), winterService(6)} (0..255)
 # ------------------------------------------------------------------------------
 
-<<<<<<< HEAD
-int64 MIN = 0
-int64 MAX = 255
-int64 UNAVAILABLE = 0
-int64 MAJOR_ROADWORKS = 1
-int64 ROAD_MARKING_WORK = 2
-int64 SLOW_MOVING_ROAD_MAINTENANCE = 3
-int64 SHORT_TERM_STATIONARY_ROADWORKS = 4
-int64 STREET_CLEANING = 5
-int64 WINTER_SERVICE = 6
-int64 value
-=======
 uint8 value
 uint8 MIN = 0
 uint8 MAX = 255
@@ -24,4 +12,3 @@
 uint8 SHORT_TERM_STATIONARY_ROADWORKS = 4
 uint8 STREET_CLEANING = 5
 uint8 WINTER_SERVICE = 6
->>>>>>> f1371112
