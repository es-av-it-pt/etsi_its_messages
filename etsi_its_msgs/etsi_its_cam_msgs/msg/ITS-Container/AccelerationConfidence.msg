--- conflicted
+++ resolved
@@ -2,18 +2,9 @@
 # AccelerationConfidence ::= INTEGER {pointOneMeterPerSecSquared(1), outOfRange(101), unavailable(102)} (0 .. 102)
 # ------------------------------------------------------------------------------
 
-<<<<<<< HEAD
-int64 MIN = 0
-int64 MAX = 102
-int64 POINT_ONE_METER_PER_SEC_SQUARED = 1
-int64 OUT_OF_RANGE = 101
-int64 UNAVAILABLE = 102
-int64 value
-=======
 uint8 value
 uint8 MIN = 0
 uint8 MAX = 102
 uint8 POINT_ONE_METER_PER_SEC_SQUARED = 1
 uint8 OUT_OF_RANGE = 101
 uint8 UNAVAILABLE = 102
->>>>>>> f1371112
