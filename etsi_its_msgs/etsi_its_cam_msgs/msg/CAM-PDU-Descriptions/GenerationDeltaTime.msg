--- conflicted
+++ resolved
@@ -2,14 +2,7 @@
 # GenerationDeltaTime ::= INTEGER { oneMilliSec(1) } (0..65535)
 # ------------------------------------------------------------------------------
 
-<<<<<<< HEAD
-int64 MIN = 0
-int64 MAX = 65535
-int64 ONE_MILLI_SEC = 1
-int64 value
-=======
 uint16 value
 uint16 MIN = 0
 uint16 MAX = 65535
 uint16 ONE_MILLI_SEC = 1
->>>>>>> f1371112
