--- conflicted
+++ resolved
@@ -306,15 +306,9 @@
         for member in asn1["members"]:
             if member is None:
                 continue
-<<<<<<< HEAD
             msg += asn1TypeToRosMsgStr(etsi_type, t_name, member, asn1_types)[0]
             if "optional" in member:
-                msg += f"bool {member['name']}_isPresent\n"
-=======
-            msg += asn1TypeToRosMsgStr(member, asn1_types)
-            if "optional" in member:
                 msg += f"bool {validRosField(member['name'])}_isPresent\n"
->>>>>>> d15d89e7
             msg += "\n"
 
             # Converter
