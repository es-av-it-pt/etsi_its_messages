{
  // Use IntelliSense to learn about possible attributes.
  // Hover to view descriptions of existing attributes.
  // For more information, visit: https://go.microsoft.com/fwlink/?linkid=830387
  "version": "0.2.0",
  "configurations": [

    {
      "name": "CAM reduceAsn1ToTypeDependencies",
      "type": "python",
      "request": "launch",
      "program": "etsi_its_msgs/scripts/reduceAsn1ToTypeDependencies.py",
      "args": [
        "-t", "CAM",
        "-o", "ETSI-ITS-ASN1-REDUCED/CAM",
        "ETSI-ITS-ASN1/cam_en302637_2/CAM-PDU-Descriptions.asn",
        "ETSI-ITS-ASN1/cam_en302637_2/cdd/ITS-Container.asn"
      ],
      "console": "integratedTerminal",
      "justMyCode": true
    },

    {
      "name": "CAM asn1ToRosMsg",
      "type": "python",
      "request": "launch",
      "program": "etsi_its_msgs/scripts/asn1ToRosMsg.py",
      "args": [
        "ETSI-ITS-ASN1-REDUCED/CAM/CAM-PDU-Descriptions.asn",
        "ETSI-ITS-ASN1-REDUCED/CAM/ITS-Container.asn",
        "-t", "cam",
        "-o", "etsi_its_cam_msgs/msg"
      ],
      "console": "integratedTerminal",
      "justMyCode": true
    },

<<<<<<< HEAD
    {
      "name": "DENM reduceAsn1ToTypeDependencies",
      "type": "python",
      "request": "launch",
      "program": "etsi_its_msgs/scripts/reduceAsn1ToTypeDependencies.py",
      "args": [
        "-t", "DENM",
        "-o", "ETSI-ITS-ASN1-REDUCED/DENM",
        "ETSI-ITS-ASN1/denm_en302637_3/DENM-PDU-Descriptions.asn",
        "ETSI-ITS-ASN1/denm_en302637_3/cdd/ITS-Container.asn"
      ],
      "console": "integratedTerminal",
      "justMyCode": true
    },

    {
      "name": "DENM asn1ToRosMsg",
      "type": "python",
      "request": "launch",
      "program": "etsi_its_msgs/scripts/asn1ToRosMsg.py",
      "args": [
        "ETSI-ITS-ASN1-REDUCED/DENM/DENM-PDU-Descriptions.asn",
        "ETSI-ITS-ASN1-REDUCED/DENM/ITS-Container.asn",
        "-t", "denm",
        "-o", "etsi_its_denm_msgs/msg"
      ],
      "console": "integratedTerminal",
      "justMyCode": true
    },

    {
      "name": "EVCSN reduceAsn1ToTypeDependencies",
      "type": "python",
      "request": "launch",
      "program": "etsi_its_msgs/scripts/reduceAsn1ToTypeDependencies.py",
      "args": [
        "-t", "EvcsnPdu",
        "-o", "ETSI-ITS-ASN1-REDUCED/EVCSN",
        "ETSI-ITS-ASN1/evcsn-ts101556_1/EVCSN-PDU-Descriptions.asn",
        "ETSI-ITS-ASN1/evcsn-ts101556_1/cdd/ITS-Container.asn"
      ],
      "console": "integratedTerminal",
      "justMyCode": true
    },

    {
      "name": "EVCSN asn1ToRosMsg",
      "type": "python",
      "request": "launch",
      "program": "etsi_its_msgs/scripts/asn1ToRosMsg.py",
      "args": [
        "ETSI-ITS-ASN1-REDUCED/EVCSN/EVCSN-PDU-Descriptions.asn",
        "ETSI-ITS-ASN1-REDUCED/EVCSN/ITS-Container.asn",
        "-t", "evcsn",
        "-o", "etsi_its_evcsn_msgs/msg"
      ],
      "console": "integratedTerminal",
      "justMyCode": true
    },

    {
      "name": "EVRSR reduceAsn1ToTypeDependencies",
      "type": "python",
      "request": "launch",
      "program": "etsi_its_msgs/scripts/reduceAsn1ToTypeDependencies.py",
      "args": [
        "-t", "EV-RSR",
        "-o", "ETSI-ITS-ASN1-REDUCED/EVRSR",
        "ETSI-ITS-ASN1/evrsr_ts101556_3/EV-RSR-PDU-Descriptions.asn",
        "ETSI-ITS-ASN1/evrsr_ts101556_3/cdd/ITS-Container.asn"
      ],
      "console": "integratedTerminal",
      "justMyCode": true
    },

    {
      "name": "EVRSR asn1ToRosMsg",
      "type": "python",
      "request": "launch",
      "program": "etsi_its_msgs/scripts/asn1ToRosMsg.py",
      "args": [
        "ETSI-ITS-ASN1-REDUCED/EVRSR/EV-RSR-PDU-Descriptions.asn",
        "ETSI-ITS-ASN1-REDUCED/EVRSR/ITS-Container.asn",
        "-t", "evcsr",
        "-o", "etsi_its_evrsr_msgs/msg"
      ],
      "console": "integratedTerminal",
      "justMyCode": true
    },

    {
      "name": "MAPEM reduceAsn1ToTypeDependencies",
      "type": "python",
      "request": "launch",
      "program": "etsi_its_msgs/scripts/reduceAsn1ToTypeDependencies.py",
      "args": [
        "-t", "MAPEM",
        "-o", "ETSI-ITS-ASN1-REDUCED/MAPEM",
        "ETSI-ITS-ASN1/is_ts103301/MAPEM-PDU-Descriptions.asn",
        "ETSI-ITS-ASN1/is_ts103301/cdd/ITS-Container.asn",
        "ETSI-ITS-ASN1/is_ts103301/iso-patched/ISO24534-3_ElectronicRegistrationIdentificationVehicleDataModule-patched.asn",
        "ETSI-ITS-ASN1/dependencies/ISO-TS-19091-addgrp-C-2018.asn"
      ],
      "console": "integratedTerminal",
      "justMyCode": true
    },

    {
      "name": "MAPEM asn1ToRosMsg",
      "type": "python",
      "request": "launch",
      "program": "etsi_its_msgs/scripts/asn1ToRosMsg.py",
      "args": [
        "ETSI-ITS-ASN1-REDUCED/MAPEM/MAPEM-PDU-Descriptions.asn",
        "ETSI-ITS-ASN1-REDUCED/MAPEM/ITS-Container.asn",
        "ETSI-ITS-ASN1-REDUCED/MAPEM/ISO24534-3_ElectronicRegistrationIdentificationVehicleDataModule-patched.asn",
        "ETSI-ITS-ASN1-REDUCED/MAPEM/ISO-TS-19091-addgrp-C-2018.asn",
        "-t", "mapem",
        "-o", "etsi_its_mapem_msgs/msg"
      ],
      "console": "integratedTerminal",
      "justMyCode": true
    },

    {
      "name": "SPATEM reduceAsn1ToTypeDependencies",
      "type": "python",
      "request": "launch",
      "program": "etsi_its_msgs/scripts/reduceAsn1ToTypeDependencies.py",
      "args": [
        "-t", "SPATEM",
        "-o", "ETSI-ITS-ASN1-REDUCED/SPATEM",
        "ETSI-ITS-ASN1/is_ts103301/SPATEM-PDU-Descriptions.asn",
        "ETSI-ITS-ASN1/is_ts103301/cdd/ITS-Container.asn",
        "ETSI-ITS-ASN1/is_ts103301/iso-patched/ISO24534-3_ElectronicRegistrationIdentificationVehicleDataModule-patched.asn",
        "ETSI-ITS-ASN1/dependencies/ISO-TS-19091-addgrp-C-2018.asn"
      ],
      "console": "integratedTerminal",
      "justMyCode": true
    },

    {
      "name": "SPATEM asn1ToRosMsg",
      "type": "python",
      "request": "launch",
      "program": "etsi_its_msgs/scripts/asn1ToRosMsg.py",
      "args": [
        "ETSI-ITS-ASN1-REDUCED/SPATEM/SPATEM-PDU-Descriptions.asn",
        "ETSI-ITS-ASN1-REDUCED/SPATEM/ITS-Container.asn",
        "ETSI-ITS-ASN1-REDUCED/SPATEM/ISO24534-3_ElectronicRegistrationIdentificationVehicleDataModule-patched.asn",
        "ETSI-ITS-ASN1-REDUCED/SPATEM/ISO-TS-19091-addgrp-C-2018.asn",
        "-t", "spatem",
        "-o", "etsi_its_spatem_msgs/msg"
      ],
      "console": "integratedTerminal",
      "justMyCode": true
    },

=======
>>>>>>> d15d89e7
  ]
}<|MERGE_RESOLUTION|>--- conflicted
+++ resolved
@@ -35,166 +35,5 @@
       "justMyCode": true
     },
 
-<<<<<<< HEAD
-    {
-      "name": "DENM reduceAsn1ToTypeDependencies",
-      "type": "python",
-      "request": "launch",
-      "program": "etsi_its_msgs/scripts/reduceAsn1ToTypeDependencies.py",
-      "args": [
-        "-t", "DENM",
-        "-o", "ETSI-ITS-ASN1-REDUCED/DENM",
-        "ETSI-ITS-ASN1/denm_en302637_3/DENM-PDU-Descriptions.asn",
-        "ETSI-ITS-ASN1/denm_en302637_3/cdd/ITS-Container.asn"
-      ],
-      "console": "integratedTerminal",
-      "justMyCode": true
-    },
-
-    {
-      "name": "DENM asn1ToRosMsg",
-      "type": "python",
-      "request": "launch",
-      "program": "etsi_its_msgs/scripts/asn1ToRosMsg.py",
-      "args": [
-        "ETSI-ITS-ASN1-REDUCED/DENM/DENM-PDU-Descriptions.asn",
-        "ETSI-ITS-ASN1-REDUCED/DENM/ITS-Container.asn",
-        "-t", "denm",
-        "-o", "etsi_its_denm_msgs/msg"
-      ],
-      "console": "integratedTerminal",
-      "justMyCode": true
-    },
-
-    {
-      "name": "EVCSN reduceAsn1ToTypeDependencies",
-      "type": "python",
-      "request": "launch",
-      "program": "etsi_its_msgs/scripts/reduceAsn1ToTypeDependencies.py",
-      "args": [
-        "-t", "EvcsnPdu",
-        "-o", "ETSI-ITS-ASN1-REDUCED/EVCSN",
-        "ETSI-ITS-ASN1/evcsn-ts101556_1/EVCSN-PDU-Descriptions.asn",
-        "ETSI-ITS-ASN1/evcsn-ts101556_1/cdd/ITS-Container.asn"
-      ],
-      "console": "integratedTerminal",
-      "justMyCode": true
-    },
-
-    {
-      "name": "EVCSN asn1ToRosMsg",
-      "type": "python",
-      "request": "launch",
-      "program": "etsi_its_msgs/scripts/asn1ToRosMsg.py",
-      "args": [
-        "ETSI-ITS-ASN1-REDUCED/EVCSN/EVCSN-PDU-Descriptions.asn",
-        "ETSI-ITS-ASN1-REDUCED/EVCSN/ITS-Container.asn",
-        "-t", "evcsn",
-        "-o", "etsi_its_evcsn_msgs/msg"
-      ],
-      "console": "integratedTerminal",
-      "justMyCode": true
-    },
-
-    {
-      "name": "EVRSR reduceAsn1ToTypeDependencies",
-      "type": "python",
-      "request": "launch",
-      "program": "etsi_its_msgs/scripts/reduceAsn1ToTypeDependencies.py",
-      "args": [
-        "-t", "EV-RSR",
-        "-o", "ETSI-ITS-ASN1-REDUCED/EVRSR",
-        "ETSI-ITS-ASN1/evrsr_ts101556_3/EV-RSR-PDU-Descriptions.asn",
-        "ETSI-ITS-ASN1/evrsr_ts101556_3/cdd/ITS-Container.asn"
-      ],
-      "console": "integratedTerminal",
-      "justMyCode": true
-    },
-
-    {
-      "name": "EVRSR asn1ToRosMsg",
-      "type": "python",
-      "request": "launch",
-      "program": "etsi_its_msgs/scripts/asn1ToRosMsg.py",
-      "args": [
-        "ETSI-ITS-ASN1-REDUCED/EVRSR/EV-RSR-PDU-Descriptions.asn",
-        "ETSI-ITS-ASN1-REDUCED/EVRSR/ITS-Container.asn",
-        "-t", "evcsr",
-        "-o", "etsi_its_evrsr_msgs/msg"
-      ],
-      "console": "integratedTerminal",
-      "justMyCode": true
-    },
-
-    {
-      "name": "MAPEM reduceAsn1ToTypeDependencies",
-      "type": "python",
-      "request": "launch",
-      "program": "etsi_its_msgs/scripts/reduceAsn1ToTypeDependencies.py",
-      "args": [
-        "-t", "MAPEM",
-        "-o", "ETSI-ITS-ASN1-REDUCED/MAPEM",
-        "ETSI-ITS-ASN1/is_ts103301/MAPEM-PDU-Descriptions.asn",
-        "ETSI-ITS-ASN1/is_ts103301/cdd/ITS-Container.asn",
-        "ETSI-ITS-ASN1/is_ts103301/iso-patched/ISO24534-3_ElectronicRegistrationIdentificationVehicleDataModule-patched.asn",
-        "ETSI-ITS-ASN1/dependencies/ISO-TS-19091-addgrp-C-2018.asn"
-      ],
-      "console": "integratedTerminal",
-      "justMyCode": true
-    },
-
-    {
-      "name": "MAPEM asn1ToRosMsg",
-      "type": "python",
-      "request": "launch",
-      "program": "etsi_its_msgs/scripts/asn1ToRosMsg.py",
-      "args": [
-        "ETSI-ITS-ASN1-REDUCED/MAPEM/MAPEM-PDU-Descriptions.asn",
-        "ETSI-ITS-ASN1-REDUCED/MAPEM/ITS-Container.asn",
-        "ETSI-ITS-ASN1-REDUCED/MAPEM/ISO24534-3_ElectronicRegistrationIdentificationVehicleDataModule-patched.asn",
-        "ETSI-ITS-ASN1-REDUCED/MAPEM/ISO-TS-19091-addgrp-C-2018.asn",
-        "-t", "mapem",
-        "-o", "etsi_its_mapem_msgs/msg"
-      ],
-      "console": "integratedTerminal",
-      "justMyCode": true
-    },
-
-    {
-      "name": "SPATEM reduceAsn1ToTypeDependencies",
-      "type": "python",
-      "request": "launch",
-      "program": "etsi_its_msgs/scripts/reduceAsn1ToTypeDependencies.py",
-      "args": [
-        "-t", "SPATEM",
-        "-o", "ETSI-ITS-ASN1-REDUCED/SPATEM",
-        "ETSI-ITS-ASN1/is_ts103301/SPATEM-PDU-Descriptions.asn",
-        "ETSI-ITS-ASN1/is_ts103301/cdd/ITS-Container.asn",
-        "ETSI-ITS-ASN1/is_ts103301/iso-patched/ISO24534-3_ElectronicRegistrationIdentificationVehicleDataModule-patched.asn",
-        "ETSI-ITS-ASN1/dependencies/ISO-TS-19091-addgrp-C-2018.asn"
-      ],
-      "console": "integratedTerminal",
-      "justMyCode": true
-    },
-
-    {
-      "name": "SPATEM asn1ToRosMsg",
-      "type": "python",
-      "request": "launch",
-      "program": "etsi_its_msgs/scripts/asn1ToRosMsg.py",
-      "args": [
-        "ETSI-ITS-ASN1-REDUCED/SPATEM/SPATEM-PDU-Descriptions.asn",
-        "ETSI-ITS-ASN1-REDUCED/SPATEM/ITS-Container.asn",
-        "ETSI-ITS-ASN1-REDUCED/SPATEM/ISO24534-3_ElectronicRegistrationIdentificationVehicleDataModule-patched.asn",
-        "ETSI-ITS-ASN1-REDUCED/SPATEM/ISO-TS-19091-addgrp-C-2018.asn",
-        "-t", "spatem",
-        "-o", "etsi_its_spatem_msgs/msg"
-      ],
-      "console": "integratedTerminal",
-      "justMyCode": true
-    },
-
-=======
->>>>>>> d15d89e7
   ]
 }