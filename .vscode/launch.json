--- conflicted
+++ resolved
@@ -26,16 +26,10 @@
       "request": "launch",
       "program": "utils/scripts/asn1ToRosMsg.py",
       "args": [
-<<<<<<< HEAD
-        "ETSI-ITS-ASN1-REDUCED/CAM/CAM-PDU-Descriptions.asn",
-        "ETSI-ITS-ASN1-REDUCED/CAM/ITS-Container.asn",
-        "-t", "cam",
-        "-o", "etsi_its_cam_msgs/msg"
-=======
         "utils/asn1/reduced/cam/CAM-PDU-Descriptions.asn",
         "utils/asn1/reduced/cam/ITS-Container.asn",
+        "-t", "cam",
         "-o", "etsi_its_msgs/etsi_its_cam_msgs/msg"
->>>>>>> d114daec
       ],
       "console": "integratedTerminal",
       "justMyCode": true
