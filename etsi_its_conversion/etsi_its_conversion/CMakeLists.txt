cmake_minimum_required(VERSION 3.5)
project(etsi_its_conversion)

find_package(ros_environment REQUIRED QUIET)
set(ROS_VERSION $ENV{ROS_VERSION})

# === ROS 2 (AMENT) ============================================================
if(${ROS_VERSION} EQUAL 2)

  add_compile_definitions(ROS2)

  find_package(ament_cmake REQUIRED)
  find_package(etsi_its_cam_conversion REQUIRED)
  find_package(etsi_its_cam_ts_conversion REQUIRED)
  find_package(etsi_its_cpm_ts_conversion REQUIRED)
<<<<<<< HEAD
  find_package(etsi_its_denm_conversion REQUIRED)
  find_package(etsi_its_mapem_ts_conversion REQUIRED)
  find_package(etsi_its_spatem_ts_conversion REQUIRED)
=======
  find_package(etsi_its_vam_ts_conversion REQUIRED)
>>>>>>> a751ebc9
  find_package(rclcpp REQUIRED)
  find_package(rclcpp_components REQUIRED)
  find_package(udp_msgs REQUIRED)

  add_library(${PROJECT_NAME} SHARED src/Converter.cpp)

  rclcpp_components_register_node(${PROJECT_NAME}
    PLUGIN "etsi_its_conversion::Converter"
    EXECUTABLE ${PROJECT_NAME}_node
  )

  target_include_directories(${PROJECT_NAME} PUBLIC
    $<BUILD_INTERFACE:${CMAKE_CURRENT_SOURCE_DIR}/include>
    $<INSTALL_INTERFACE:include>)
  target_compile_features(${PROJECT_NAME} PUBLIC c_std_99 cxx_std_17)

  ament_target_dependencies(${PROJECT_NAME}
    etsi_its_cam_conversion
    etsi_its_cam_ts_conversion
    etsi_its_cpm_ts_conversion
<<<<<<< HEAD
    etsi_its_denm_conversion
    etsi_its_mapem_ts_conversion
    etsi_its_spatem_ts_conversion
=======
    etsi_its_vam_ts_conversion
>>>>>>> a751ebc9
    rclcpp
    rclcpp_components
    udp_msgs
  )

  install(TARGETS ${PROJECT_NAME}
    ARCHIVE DESTINATION lib
    LIBRARY DESTINATION lib
    RUNTIME DESTINATION bin
  )

  install(DIRECTORY launch
    DESTINATION share/${PROJECT_NAME}
    PATTERN "*ros1*" EXCLUDE
  )

  install(DIRECTORY config
    DESTINATION share/${PROJECT_NAME}
    PATTERN "*ros1*" EXCLUDE
  )

  ament_package()

# === ROS (CATKIN) =============================================================
elseif(${ROS_VERSION} EQUAL 1)

  add_compile_definitions(ROS1)

  add_compile_options(-std=c++11)

  find_package(catkin REQUIRED COMPONENTS
    etsi_its_cam_conversion
    etsi_its_cam_ts_conversion
    etsi_its_cpm_ts_conversion
<<<<<<< HEAD
    etsi_its_denm_conversion
    etsi_its_mapem_ts_conversion
    etsi_its_spatem_ts_conversion
=======
    etsi_its_vam_ts_conversion
>>>>>>> a751ebc9
    nodelet
    roscpp
    udp_msgs
  )

  catkin_package(
    INCLUDE_DIRS include
    LIBRARIES ${PROJECT_NAME}
    CATKIN_DEPENDS
      etsi_its_cam_conversion
      etsi_its_cam_ts_conversion
      etsi_its_cpm_ts_conversion
<<<<<<< HEAD
      etsi_its_denm_conversion
      etsi_its_mapem_ts_conversion
      etsi_its_spatem_ts_conversion
=======
      etsi_its_vam_ts_conversion
>>>>>>> a751ebc9
      nodelet
      roscpp
      udp_msgs
  )

  include_directories(
    include
    ${catkin_INCLUDE_DIRS}
  )

  add_library(${PROJECT_NAME}
    src/Converter.cpp
  )

  target_link_libraries(${PROJECT_NAME}
    ${catkin_LIBRARIES}
  )

  install(TARGETS ${PROJECT_NAME}
    ARCHIVE DESTINATION ${CATKIN_PACKAGE_LIB_DESTINATION}
    LIBRARY DESTINATION ${CATKIN_PACKAGE_LIB_DESTINATION}
    RUNTIME DESTINATION ${CATKIN_GLOBAL_BIN_DESTINATION}
  )

  install(DIRECTORY include/${PROJECT_NAME}/
    DESTINATION ${CATKIN_PACKAGE_INCLUDE_DESTINATION}
    FILES_MATCHING PATTERN "*.hpp"
    PATTERN ".svn" EXCLUDE
  )

  install(DIRECTORY launch
    DESTINATION ${CATKIN_PACKAGE_SHARE_DESTINATION}
    FILES_MATCHING PATTERN "*ros1*"
  )

  install(DIRECTORY config
    DESTINATION ${CATKIN_PACKAGE_SHARE_DESTINATION}
    FILES_MATCHING PATTERN "*ros1*"
  )

  install(FILES nodelet_plugins.xml
    DESTINATION ${CATKIN_PACKAGE_SHARE_DESTINATION}
  )

endif()<|MERGE_RESOLUTION|>--- conflicted
+++ resolved
@@ -13,13 +13,10 @@
   find_package(etsi_its_cam_conversion REQUIRED)
   find_package(etsi_its_cam_ts_conversion REQUIRED)
   find_package(etsi_its_cpm_ts_conversion REQUIRED)
-<<<<<<< HEAD
   find_package(etsi_its_denm_conversion REQUIRED)
   find_package(etsi_its_mapem_ts_conversion REQUIRED)
   find_package(etsi_its_spatem_ts_conversion REQUIRED)
-=======
   find_package(etsi_its_vam_ts_conversion REQUIRED)
->>>>>>> a751ebc9
   find_package(rclcpp REQUIRED)
   find_package(rclcpp_components REQUIRED)
   find_package(udp_msgs REQUIRED)
@@ -40,13 +37,10 @@
     etsi_its_cam_conversion
     etsi_its_cam_ts_conversion
     etsi_its_cpm_ts_conversion
-<<<<<<< HEAD
     etsi_its_denm_conversion
     etsi_its_mapem_ts_conversion
     etsi_its_spatem_ts_conversion
-=======
     etsi_its_vam_ts_conversion
->>>>>>> a751ebc9
     rclcpp
     rclcpp_components
     udp_msgs
@@ -81,13 +75,10 @@
     etsi_its_cam_conversion
     etsi_its_cam_ts_conversion
     etsi_its_cpm_ts_conversion
-<<<<<<< HEAD
     etsi_its_denm_conversion
     etsi_its_mapem_ts_conversion
     etsi_its_spatem_ts_conversion
-=======
     etsi_its_vam_ts_conversion
->>>>>>> a751ebc9
     nodelet
     roscpp
     udp_msgs
@@ -100,13 +91,10 @@
       etsi_its_cam_conversion
       etsi_its_cam_ts_conversion
       etsi_its_cpm_ts_conversion
-<<<<<<< HEAD
       etsi_its_denm_conversion
       etsi_its_mapem_ts_conversion
       etsi_its_spatem_ts_conversion
-=======
       etsi_its_vam_ts_conversion
->>>>>>> a751ebc9
       nodelet
       roscpp
       udp_msgs
