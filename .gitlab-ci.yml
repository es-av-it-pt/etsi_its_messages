<<<<<<< HEAD
Code Generation:
  variables:
    GIT_SUBMODULE_STRATEGY: recursive
=======
etsi2ros:
>>>>>>> 74ba99d8
  trigger:
    include: .gitlab-ci.code-generation.yml
    strategy: depend
  variables:
    GIT_SUBMODULE_STRATEGY: recursive

docker-ros:
  trigger:
    include:
    - remote: https://raw.githubusercontent.com/ika-rwth-aachen/docker-ros/v1.2.0/.gitlab-ci/docker-ros.yml
    strategy: depend
  variables:
    PLATFORM: amd64
    TARGET: dev,run
    BASE_IMAGE: rwthika/ros:latest
    COMMAND: roslaunch etsi_its_conversion start_ConversionNode.launch
    ENABLE_INDUSTRIAL_CI: 'true'<|MERGE_RESOLUTION|>--- conflicted
+++ resolved
@@ -1,10 +1,4 @@
-<<<<<<< HEAD
 Code Generation:
-  variables:
-    GIT_SUBMODULE_STRATEGY: recursive
-=======
-etsi2ros:
->>>>>>> 74ba99d8
   trigger:
     include: .gitlab-ci.code-generation.yml
     strategy: depend
