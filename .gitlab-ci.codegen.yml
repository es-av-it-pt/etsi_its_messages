default:
  image: python:3.9
  before_script:
    - pip install -r utils/requirements.txt
    - ./asn1/external/download.sh


stages:
  - asn1c
  - ROS Messages
  - Conversion Headers


etsi_its_cam_coding:
  stage: asn1c
  needs: []
  tags: [privileged, amd64]
  image: docker:24.0.7-git
  services: [docker:24.0.7-dind]
  variables:
    DOCKER_DRIVER: overlay2
    DOCKER_TLS_CERTDIR: /certs
  before_script:
    - apk update
    - apk add python3
    - docker login -u ${CI_REGISTRY_USER} -p ${CI_REGISTRY_PASSWORD} ${CI_REGISTRY}
    - ./asn1/external/download.sh
  script:
    - >
      ./utils/codegen/asn1ToC.py
      asn1/raw/cam_en302637_2/CAM-PDU-Descriptions.asn
      asn1/raw/cam_en302637_2/cdd/ITS-Container.asn
      -o etsi_its_coding/etsi_its_cam_coding
      -td /builds/$CI_PROJECT_PATH/tmp
    - rm -rf /builds/$CI_PROJECT_PATH/tmp
    - if [[ ! -z "$(git status --porcelain)" ]]; then echo "Code generation script resulted in changes to the repository" && git diff; exit 1; fi

etsi_its_denm_coding:
  stage: asn1c
  needs: []
  tags: [privileged, amd64]
  image: docker:24.0.7-git
  services: [docker:24.0.7-dind]
  variables:
    DOCKER_DRIVER: overlay2
    DOCKER_TLS_CERTDIR: /certs
  before_script:
    - apk update
    - apk add python3
    - docker login -u ${CI_REGISTRY_USER} -p ${CI_REGISTRY_PASSWORD} ${CI_REGISTRY}
    - ./asn1/external/download.sh
  script:
    - >
      ./utils/codegen/asn1ToC.py
      asn1/raw/denm_en302637_3/DENM-PDU-Descriptions.asn
      asn1/raw/denm_en302637_3/cdd/ITS-Container.asn
      -o etsi_its_coding/etsi_its_denm_coding
      -td /builds/$CI_PROJECT_PATH/tmp
    - rm -rf /builds/$CI_PROJECT_PATH/tmp
    - if [[ ! -z "$(git status --porcelain)" ]]; then echo "Code generation script resulted in changes to the repository" && git diff; exit 1; fi

etsi_its_spatem_coding:
  stage: ASN1C
  needs: []
  tags: [privileged, amd64]
  image: docker:24.0.7-git
  services: [docker:24.0.7-dind]
  variables:
    DOCKER_DRIVER: overlay2
    DOCKER_TLS_CERTDIR: /certs
  before_script:
    - apk update
    - apk add python3
    - docker login -u ${CI_REGISTRY_USER} -p ${CI_REGISTRY_PASSWORD} ${CI_REGISTRY}
    - ./asn1/external/download.sh
  script:
    - >
      ./utils/codegen/asn1ToC.py
      asn1/raw/is_ts103301/SPATEM-PDU-Descriptions.asn
      asn1/raw/is_ts103301/cdd/ITS-Container.asn
      asn1/raw/is_ts103301/iso-patched/ISO24534-3_ElectronicRegistrationIdentificationVehicleDataModule-patched.asn
      asn1/external/ISO-TS-19091-addgrp-C-2018-patched.asn
      asn1/external/ISO14816_AVIAEINumberingAndDataStructures.asn
      -o etsi_its_coding/etsi_its_spatem_coding
      -td /builds/$CI_PROJECT_PATH/tmp
    - rm -rf /builds/$CI_PROJECT_PATH/tmp
    - if [[ ! -z "$(git status --porcelain)" ]]; then echo "Code generation script resulted in changes to the repository"; exit 1; fi

etsi_its_mapem_coding:
  stage: ASN1C
  needs: []
  tags: [privileged, amd64]
  image: docker:24.0.7-git
  services: [docker:24.0.7-dind]
  variables:
    DOCKER_DRIVER: overlay2
    DOCKER_TLS_CERTDIR: /certs
  before_script:
    - apk update
    - apk add python3
    - docker login -u ${CI_REGISTRY_USER} -p ${CI_REGISTRY_PASSWORD} ${CI_REGISTRY}
    - ./asn1/external/download.sh
  script:
    - >
      ./utils/codegen/asn1ToC.py
      asn1/raw/is_ts103301/MAPEM-PDU-Descriptions.asn
      asn1/raw/is_ts103301/cdd/ITS-Container.asn
      asn1/raw/is_ts103301/iso-patched/ISO24534-3_ElectronicRegistrationIdentificationVehicleDataModule-patched.asn
      asn1/external/ISO-TS-19091-addgrp-C-2018-patched.asn
      asn1/external/ISO14816_AVIAEINumberingAndDataStructures.asn
      -o etsi_its_coding/etsi_its_mapem_coding
      -td /builds/$CI_PROJECT_PATH/tmp
    - rm -rf /builds/$CI_PROJECT_PATH/tmp
    - if [[ ! -z "$(git status --porcelain)" ]]; then echo "Code generation script resulted in changes to the repository"; exit 1; fi


etsi_its_cam_msgs:
  stage: ROS Messages
  needs: []
  script:
    - >
      ./utils/codegen/asn1ToRosMsg.py
      asn1/raw/cam_en302637_2/CAM-PDU-Descriptions.asn
      asn1/raw/cam_en302637_2/cdd/ITS-Container.asn
      -o etsi_its_msgs/etsi_its_cam_msgs/msg
    - if [[ ! -z "$(git status --porcelain)" ]]; then echo "Code generation script resulted in changes to the repository" && git diff; exit 1; fi

etsi_its_denm_msgs:
  stage: ROS Messages
  needs: []
  script:
    - >
      ./utils/codegen/asn1ToRosMsg.py
      asn1/raw/denm_en302637_3/DENM-PDU-Descriptions.asn
      asn1/raw/denm_en302637_3/cdd/ITS-Container.asn
      -o etsi_its_msgs/etsi_its_denm_msgs/msg
    - if [[ ! -z "$(git status --porcelain)" ]]; then echo "Code generation script resulted in changes to the repository" && git diff; exit 1; fi

etsi_its_spatem_msgs:
  stage: ROS Messages
  needs: []
  script:
    - >
      ./utils/codegen/asn1ToRosMsg.py
      asn1/raw/is_ts103301/SPATEM-PDU-Descriptions.asn
      asn1/raw/is_ts103301/cdd/ITS-Container.asn
      asn1/raw/is_ts103301/iso-patched/ISO24534-3_ElectronicRegistrationIdentificationVehicleDataModule-patched.asn
      asn1/external/ISO-TS-19091-addgrp-C-2018-patched.asn
      asn1/external/ISO14816_AVIAEINumberingAndDataStructures.asn
      -o etsi_its_msgs/etsi_its_spatem_msgs/msg
    - if [[ ! -z "$(git status --porcelain)" ]]; then echo "Code generation script resulted in changes to the repository"; exit 1; fi

etsi_its_mapem_msgs:
  stage: ROS Messages
  needs: []
  script:
    - >
      ./utils/codegen/asn1ToRosMsg.py
      asn1/raw/is_ts103301/MAPEM-PDU-Descriptions.asn
      asn1/raw/is_ts103301/cdd/ITS-Container.asn
      asn1/raw/is_ts103301/iso-patched/ISO24534-3_ElectronicRegistrationIdentificationVehicleDataModule-patched.asn
      asn1/external/ISO-TS-19091-addgrp-C-2018-patched.asn
      asn1/external/ISO14816_AVIAEINumberingAndDataStructures.asn
      -o etsi_its_msgs/etsi_its_mapem_msgs/msg
    - if [[ ! -z "$(git status --porcelain)" ]]; then echo "Code generation script resulted in changes to the repository"; exit 1; fi


etsi_its_cam_conversion:
  stage: Conversion Headers
  needs: []
  script:
    - >
      ./utils/codegen/asn1ToConversionHeader.py
      asn1/raw/cam_en302637_2/CAM-PDU-Descriptions.asn
      asn1/raw/cam_en302637_2/cdd/ITS-Container.asn
      -t cam
      -o etsi_its_conversion/etsi_its_cam_conversion/include/etsi_its_cam_conversion
    - if [[ ! -z "$(git status --porcelain)" ]]; then echo "Code generation script resulted in changes to the repository" && git diff; exit 1; fi

etsi_its_denm_conversion:
  stage: Conversion Headers
  needs: []
  script:
    - >
      ./utils/codegen/asn1ToConversionHeader.py
      asn1/raw/denm_en302637_3/DENM-PDU-Descriptions.asn
      asn1/raw/denm_en302637_3/cdd/ITS-Container.asn
      -t denm
      -o etsi_its_conversion/etsi_its_denm_conversion/include/etsi_its_denm_conversion
<<<<<<< HEAD
    - if [[ ! -z "$(git status --porcelain)" ]]; then echo "Code generation script resulted in changes to the repository"; exit 1; fi

etsi_its_spatem_conversion:
  stage: Conversion Headers
  needs: []
  script:
    - >
      ./utils/codegen/asn1ToConversionHeader.py
      asn1/raw/is_ts103301/SPATEM-PDU-Descriptions.asn
      asn1/raw/is_ts103301/cdd/ITS-Container.asn
      asn1/raw/is_ts103301/iso-patched/ISO24534-3_ElectronicRegistrationIdentificationVehicleDataModule-patched.asn
      asn1/external/ISO-TS-19091-addgrp-C-2018-patched.asn
      asn1/external/ISO14816_AVIAEINumberingAndDataStructures.asn
      -t spatem
      -o etsi_its_conversion/etsi_its_spatem_conversion/include/etsi_its_spatem_conversion
    - if [[ ! -z "$(git status --porcelain)" ]]; then echo "Code generation script resulted in changes to the repository"; exit 1; fi

etsi_its_mapem_conversion:
  stage: Conversion Headers
  needs: []
  script:
    - >
      ./utils/codegen/asn1ToConversionHeader.py
      asn1/raw/is_ts103301/MAPEM-PDU-Descriptions.asn
      asn1/raw/is_ts103301/cdd/ITS-Container.asn
      asn1/raw/is_ts103301/iso-patched/ISO24534-3_ElectronicRegistrationIdentificationVehicleDataModule-patched.asn
      asn1/external/ISO-TS-19091-addgrp-C-2018-patched.asn
      asn1/external/ISO14816_AVIAEINumberingAndDataStructures.asn
      -t mapem
      -o etsi_its_conversion/etsi_its_mapem_conversion/include/etsi_its_mapem_conversion
    - if [[ ! -z "$(git status --porcelain)" ]]; then echo "Code generation script resulted in changes to the repository"; exit 1; fi
=======
    - if [[ ! -z "$(git status --porcelain)" ]]; then echo "Code generation script resulted in changes to the repository" && git diff; exit 1; fi
>>>>>>> 243b1544
<|MERGE_RESOLUTION|>--- conflicted
+++ resolved
@@ -187,8 +187,7 @@
       asn1/raw/denm_en302637_3/cdd/ITS-Container.asn
       -t denm
       -o etsi_its_conversion/etsi_its_denm_conversion/include/etsi_its_denm_conversion
-<<<<<<< HEAD
-    - if [[ ! -z "$(git status --porcelain)" ]]; then echo "Code generation script resulted in changes to the repository"; exit 1; fi
+    - if [[ ! -z "$(git status --porcelain)" ]]; then echo "Code generation script resulted in changes to the repository" && git diff; exit 1; fi
 
 etsi_its_spatem_conversion:
   stage: Conversion Headers
@@ -203,7 +202,7 @@
       asn1/external/ISO14816_AVIAEINumberingAndDataStructures.asn
       -t spatem
       -o etsi_its_conversion/etsi_its_spatem_conversion/include/etsi_its_spatem_conversion
-    - if [[ ! -z "$(git status --porcelain)" ]]; then echo "Code generation script resulted in changes to the repository"; exit 1; fi
+    - if [[ ! -z "$(git status --porcelain)" ]]; then echo "Code generation script resulted in changes to the repository" && git diff; exit 1; fi
 
 etsi_its_mapem_conversion:
   stage: Conversion Headers
@@ -218,7 +217,4 @@
       asn1/external/ISO14816_AVIAEINumberingAndDataStructures.asn
       -t mapem
       -o etsi_its_conversion/etsi_its_mapem_conversion/include/etsi_its_mapem_conversion
-    - if [[ ! -z "$(git status --porcelain)" ]]; then echo "Code generation script resulted in changes to the repository"; exit 1; fi
-=======
-    - if [[ ! -z "$(git status --porcelain)" ]]; then echo "Code generation script resulted in changes to the repository" && git diff; exit 1; fi
->>>>>>> 243b1544
+    - if [[ ! -z "$(git status --porcelain)" ]]; then echo "Code generation script resulted in changes to the repository" && git diff; exit 1; fi