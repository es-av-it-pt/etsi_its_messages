--- conflicted
+++ resolved
@@ -116,49 +116,53 @@
     - rm -rf /builds/$CI_PROJECT_PATH/tmp
     - if [[ ! -z "$(git status --porcelain)" ]]; then echo "Code generation script resulted in changes to the repository" && git diff; exit 1; fi
 
-<<<<<<< HEAD
-etsi_its_mapem_ts_coding:
-=======
 etsi_its_vam_ts_coding:
->>>>>>> a751ebc9
-  stage: asn1c
-  needs: ["asn1c-docker"]
-  script:
-    - >
-      ./utils/codegen/asn1ToC.py
-<<<<<<< HEAD
-      asn1/raw/is_ts103301/MAPEM-PDU-Descriptions.asn
-      asn1/raw/is_ts103301/cdd/ITS-Container.asn
-      asn1/raw/is_ts103301/iso-patched/ISO24534-3_ElectronicRegistrationIdentificationVehicleDataModule-patched.asn
-      asn1/raw/is_ts103301/build/asn1/ISO-TS-19091-addgrp-C-2018-patched.asn
-      asn1/patched/is_ts103301/build/asn1/ISO14816_AVIAEINumberingAndDataStructures.asn
-      -t mapem_ts
-      -o etsi_its_coding/etsi_its_mapem_ts_coding 
-      -td /builds/$CI_PROJECT_PATH/tmp
-      -di ${_ASN1C_CI_IMAGE}
-    - rm -rf /builds/$CI_PROJECT_PATH/tmp
-    - if [[ ! -z "$(git status --porcelain)" ]]; then echo "Code generation script resulted in changes to the repository" && git diff; exit 1; fi
-
-etsi_its_spatem_ts_coding:
-  stage: asn1c
-  needs: ["asn1c-docker"]
-  script:
-    - >
-      ./utils/codegen/asn1ToC.py
-      asn1/raw/is_ts103301/MAPEM-PDU-Descriptions.asn
-      asn1/raw/is_ts103301/cdd/ITS-Container.asn
-      asn1/raw/is_ts103301/iso-patched/ISO24534-3_ElectronicRegistrationIdentificationVehicleDataModule-patched.asn
-      asn1/raw/is_ts103301/build/asn1/ISO-TS-19091-addgrp-C-2018-patched.asn
-      asn1/patched/is_ts103301/build/asn1/ISO14816_AVIAEINumberingAndDataStructures.asn
-      asn1/patched/cam_ts103900/cdd/ETSI-ITS-CDD.asn
-      -t spatem_ts
-      -o etsi_its_coding/etsi_its_spatem_ts_coding
-=======
+  stage: asn1c
+  needs: ["asn1c-docker"]
+  script:
+    - >
+      ./utils/codegen/asn1ToC.py
       asn1/raw/vam-ts103300_3/VAM-PDU-Descriptions.asn
       asn1/patched/vam-ts103300_3/cdd/ETSI-ITS-CDD.asn
       -t vam_ts
       -o etsi_its_coding/etsi_its_vam_ts_coding
->>>>>>> a751ebc9
+      -td /builds/$CI_PROJECT_PATH/tmp
+      -di ${_ASN1C_CI_IMAGE}
+    - rm -rf /builds/$CI_PROJECT_PATH/tmp
+    - if [[ ! -z "$(git status --porcelain)" ]]; then echo "Code generation script resulted in changes to the repository" && git diff; exit 1; fi
+
+etsi_its_mapem_ts_coding:
+  stage: asn1c
+  needs: ["asn1c-docker"]
+  script:
+    - >
+      ./utils/codegen/asn1ToC.py
+      asn1/raw/is_ts103301/MAPEM-PDU-Descriptions.asn
+      asn1/raw/is_ts103301/cdd/ITS-Container.asn
+      asn1/raw/is_ts103301/iso-patched/ISO24534-3_ElectronicRegistrationIdentificationVehicleDataModule-patched.asn
+      asn1/raw/is_ts103301/build/asn1/ISO-TS-19091-addgrp-C-2018-patched.asn
+      asn1/patched/is_ts103301/build/asn1/ISO14816_AVIAEINumberingAndDataStructures.asn
+      -t mapem_ts
+      -o etsi_its_coding/etsi_its_mapem_ts_coding 
+      -td /builds/$CI_PROJECT_PATH/tmp
+      -di ${_ASN1C_CI_IMAGE}
+    - rm -rf /builds/$CI_PROJECT_PATH/tmp
+    - if [[ ! -z "$(git status --porcelain)" ]]; then echo "Code generation script resulted in changes to the repository" && git diff; exit 1; fi
+
+etsi_its_spatem_ts_coding:
+  stage: asn1c
+  needs: ["asn1c-docker"]
+  script:
+    - >
+      ./utils/codegen/asn1ToC.py
+      asn1/raw/is_ts103301/MAPEM-PDU-Descriptions.asn
+      asn1/raw/is_ts103301/cdd/ITS-Container.asn
+      asn1/raw/is_ts103301/iso-patched/ISO24534-3_ElectronicRegistrationIdentificationVehicleDataModule-patched.asn
+      asn1/raw/is_ts103301/build/asn1/ISO-TS-19091-addgrp-C-2018-patched.asn
+      asn1/patched/is_ts103301/build/asn1/ISO14816_AVIAEINumberingAndDataStructures.asn
+      asn1/patched/cam_ts103900/cdd/ETSI-ITS-CDD.asn
+      -t spatem_ts
+      -o etsi_its_coding/etsi_its_spatem_ts_coding
       -td /builds/$CI_PROJECT_PATH/tmp
       -di ${_ASN1C_CI_IMAGE}
     - rm -rf /builds/$CI_PROJECT_PATH/tmp
@@ -256,6 +260,7 @@
       asn1/patched/is_ts103301/build/asn1/ISO14816_AVIAEINumberingAndDataStructures.asn
       -o etsi_its_msgs/etsi_its_mapem_ts_msgs/msg
       -td /builds/$CI_PROJECT_PATH/tmp
+      -t mapem_ts
       -di ${_RGEN_CI_IMAGE}
     - rm -rf /builds/$CI_PROJECT_PATH/tmp
     - if [[ ! -z "$(git status --porcelain)" ]]; then echo "Code generation script resulted in changes to the repository" && git diff; exit 1; fi
@@ -274,6 +279,7 @@
       asn1/patched/cam_ts103900/cdd/ETSI-ITS-CDD.asn
       -o etsi_its_msgs/etsi_its_spatem_ts_msgs/msg
       -td /builds/$CI_PROJECT_PATH/tmp
+      -t spatem_ts
       -di ${_RGEN_CI_IMAGE}
     - rm -rf /builds/$CI_PROJECT_PATH/tmp
     - if [[ ! -z "$(git status --porcelain)" ]]; then echo "Code generation script resulted in changes to the repository" && git diff; exit 1; fi
@@ -342,49 +348,53 @@
     - rm -rf /builds/$CI_PROJECT_PATH/tmp
     - if [[ ! -z "$(git status --porcelain)" ]]; then echo "Code generation script resulted in changes to the repository" && git diff; exit 1; fi
 
-<<<<<<< HEAD
-etsi_its_mapem_ts_conversion:
-=======
 etsi_its_vam_ts_conversion:
->>>>>>> a751ebc9
-  stage: Conversion Headers
-  needs: ["rgen-docker"]
-  script:
-    - >
-      ./utils/codegen/codegen-rust/asn1ToConversionHeader.py
-<<<<<<< HEAD
-      asn1/raw/is_ts103301/MAPEM-PDU-Descriptions.asn
-      asn1/raw/is_ts103301/cdd/ITS-Container.asn
-      asn1/raw/is_ts103301/iso-patched/ISO24534-3_ElectronicRegistrationIdentificationVehicleDataModule-patched.asn
-      asn1/raw/is_ts103301/build/asn1/ISO-TS-19091-addgrp-C-2018-patched.asn
-      asn1/patched/is_ts103301/build/asn1/ISO14816_AVIAEINumberingAndDataStructures.asn
-      -t mapem_ts
-      -o etsi_its_conversion/etsi_its_mapem_ts_conversion/include/etsi_its_mapem_ts_conversion
-      -td /builds/$CI_PROJECT_PATH/tmp
-      -di ${_RGEN_CI_IMAGE}
-    - rm -rf /builds/$CI_PROJECT_PATH/tmp
-    - if [[ ! -z "$(git status --porcelain)" ]]; then echo "Code generation script resulted in changes to the repository" && git diff; exit 1; fi
-
-etsi_its_spatem_ts_conversion:
-  stage: Conversion Headers
-  needs: ["rgen-docker"]
-  script:
-    - >
-      ./utils/codegen/codegen-rust/asn1ToConversionHeader.py
-      asn1/raw/is_ts103301/MAPEM-PDU-Descriptions.asn
-      asn1/raw/is_ts103301/cdd/ITS-Container.asn
-      asn1/raw/is_ts103301/iso-patched/ISO24534-3_ElectronicRegistrationIdentificationVehicleDataModule-patched.asn
-      asn1/raw/is_ts103301/build/asn1/ISO-TS-19091-addgrp-C-2018-patched.asn
-      asn1/patched/is_ts103301/build/asn1/ISO14816_AVIAEINumberingAndDataStructures.asn
-      asn1/patched/cam_ts103900/cdd/ETSI-ITS-CDD.asn
-      -t spatem_ts
-      -o etsi_its_conversion/etsi_its_spatem_ts_conversion/include/etsi_its_spatem_ts_conversion
-=======
+  stage: Conversion Headers
+  needs: ["rgen-docker"]
+  script:
+    - >
+      ./utils/codegen/codegen-rust/asn1ToConversionHeader.py
       asn1/raw/vam-ts103300_3/VAM-PDU-Descriptions.asn
       asn1/patched/vam-ts103300_3/cdd/ETSI-ITS-CDD.asn
       -t vam_ts
       -o etsi_its_conversion/etsi_its_vam_ts_conversion/include/etsi_its_vam_ts_conversion
->>>>>>> a751ebc9
+      -td /builds/$CI_PROJECT_PATH/tmp
+      -di ${_RGEN_CI_IMAGE}
+    - rm -rf /builds/$CI_PROJECT_PATH/tmp
+    - if [[ ! -z "$(git status --porcelain)" ]]; then echo "Code generation script resulted in changes to the repository" && git diff; exit 1; fi
+
+etsi_its_mapem_ts_conversion:
+  stage: Conversion Headers
+  needs: ["rgen-docker"]
+  script:
+    - >
+      ./utils/codegen/codegen-rust/asn1ToConversionHeader.py
+      asn1/raw/is_ts103301/MAPEM-PDU-Descriptions.asn
+      asn1/raw/is_ts103301/cdd/ITS-Container.asn
+      asn1/raw/is_ts103301/iso-patched/ISO24534-3_ElectronicRegistrationIdentificationVehicleDataModule-patched.asn
+      asn1/raw/is_ts103301/build/asn1/ISO-TS-19091-addgrp-C-2018-patched.asn
+      asn1/patched/is_ts103301/build/asn1/ISO14816_AVIAEINumberingAndDataStructures.asn
+      -t mapem_ts
+      -o etsi_its_conversion/etsi_its_mapem_ts_conversion/include/etsi_its_mapem_ts_conversion
+      -td /builds/$CI_PROJECT_PATH/tmp
+      -di ${_RGEN_CI_IMAGE}
+    - rm -rf /builds/$CI_PROJECT_PATH/tmp
+    - if [[ ! -z "$(git status --porcelain)" ]]; then echo "Code generation script resulted in changes to the repository" && git diff; exit 1; fi
+
+etsi_its_spatem_ts_conversion:
+  stage: Conversion Headers
+  needs: ["rgen-docker"]
+  script:
+    - >
+      ./utils/codegen/codegen-rust/asn1ToConversionHeader.py
+      asn1/raw/is_ts103301/MAPEM-PDU-Descriptions.asn
+      asn1/raw/is_ts103301/cdd/ITS-Container.asn
+      asn1/raw/is_ts103301/iso-patched/ISO24534-3_ElectronicRegistrationIdentificationVehicleDataModule-patched.asn
+      asn1/raw/is_ts103301/build/asn1/ISO-TS-19091-addgrp-C-2018-patched.asn
+      asn1/patched/is_ts103301/build/asn1/ISO14816_AVIAEINumberingAndDataStructures.asn
+      asn1/patched/cam_ts103900/cdd/ETSI-ITS-CDD.asn
+      -t spatem_ts
+      -o etsi_its_conversion/etsi_its_spatem_ts_conversion/include/etsi_its_spatem_ts_conversion
       -td /builds/$CI_PROJECT_PATH/tmp
       -di ${_RGEN_CI_IMAGE}
     - rm -rf /builds/$CI_PROJECT_PATH/tmp
