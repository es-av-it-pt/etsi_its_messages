<library path="etsi_its_rviz_plugins">

  <!-- Displays plugins -->
  <class
    name="etsi_its_msgs/CAM"
    type="etsi_its_msgs::displays::CAMDisplay"
    base_class_type="rviz_common::Display"
  >
    <description>
      Displays data from a etsi_its_cam_msgs::CAM.
    </description>
    <message_type>etsi_its_cam_msgs/msg/CAM</message_type>
  </class>

  <class
<<<<<<< HEAD
    name="etsi_its_msgs/CAMTSDisplay"
    type="etsi_its_msgs::displays::CAMTSDisplay"
    base_class_type="rviz_common::Display"
  >
    <description>
      Displays data from a etsi_its_cam_ts_msgs::CAM.
    </description>
    <message_type>etsi_its_cam_ts_msgs/msg/CAM</message_type>
  </class>

  <class
    name="etsi_its_msgs/DENMDisplay"
=======
    name="etsi_its_msgs/DENM"
>>>>>>> ce8bb2ad
    type="etsi_its_msgs::displays::DENMDisplay"
    base_class_type="rviz_common::Display"
  >
    <description>
      Displays data from a etsi_its_denm_msgs::DENM.
    </description>
    <message_type>etsi_its_denm_msgs/msg/DENM</message_type>
  </class>

  <class
    name="etsi_its_msgs/CPM"
    type="etsi_its_msgs::displays::CPMDisplay"
    base_class_type="rviz_common::Display"
  >
    <description>
      Displays data from a etsi_its_cpm_ts_msgs::CollectivePerceptionMessage.
    </description>
    <message_type>etsi_its_cpm_ts_msgs/msg/CollectivePerceptionMessage</message_type>
  </class>
  
  <class
    name="etsi_its_msgs/MAPEM"
    type="etsi_its_msgs::displays::MAPEMDisplay"
    base_class_type="rviz_common::Display"
  >
    <description>
      Displays data from a etsi_its_mapem_ts_msgs::MAPEM.
    </description>
    <message_type>etsi_its_mapem_ts_msgs/msg/MAPEM</message_type>
  </class>
</library><|MERGE_RESOLUTION|>--- conflicted
+++ resolved
@@ -13,8 +13,7 @@
   </class>
 
   <class
-<<<<<<< HEAD
-    name="etsi_its_msgs/CAMTSDisplay"
+    name="etsi_its_msgs/CAMTS"
     type="etsi_its_msgs::displays::CAMTSDisplay"
     base_class_type="rviz_common::Display"
   >
@@ -25,10 +24,7 @@
   </class>
 
   <class
-    name="etsi_its_msgs/DENMDisplay"
-=======
     name="etsi_its_msgs/DENM"
->>>>>>> ce8bb2ad
     type="etsi_its_msgs::displays::DENMDisplay"
     base_class_type="rviz_common::Display"
   >
